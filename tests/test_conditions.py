from dataclasses import dataclass

import jax.numpy as np
import pytest

from ergo.conditions import (
    IntervalCondition,
    MaxEntropyCondition,
    MeanCondition,
    ModeCondition,
    PointDensityCondition,
    SmoothnessCondition,
    VarianceCondition,
)
from ergo.distributions import Logistic, LogisticMixture, PointDensity
from ergo.scale import Scale


@dataclass
class Uniform:
    min: float = 0
    max: float = 1

    def cdf(self, value):
        lt_min = value < self.min
        gt_max = value > self.max
        in_range = 1 - lt_min * gt_max
        range_val = (value - self.min) / (self.max - self.min)
        return lt_min * 0 + in_range * range_val + gt_max * 1

    def destructure(self):
        return ((Uniform,), (self.min, self.max))

    @classmethod
    def structure(self, params):
        numeric_params = params[1]
        return Uniform(numeric_params[0], numeric_params[1])


def test_interval_condition():
    dist = Uniform(min=-1, max=1)

    assert IntervalCondition(p=0.5, min=0, max=1).loss(dist) == 0
    assert IntervalCondition(p=0.25, min=0, max=1).loss(dist) == 0.25 ** 2
    assert IntervalCondition(p=1, max=0).loss(dist) == 0.5 ** 2
    assert IntervalCondition(p=1).loss(dist) == 0
    assert IntervalCondition(p=0, min=-1, max=1).loss(dist) == 1
    assert IntervalCondition(p=0, min=-1, max=1, weight=10).loss(dist) == 10

    assert (
        IntervalCondition(p=0.25, min=0, max=1).describe_fit(dist)["loss"] == 0.25 ** 2
    )
    assert (
        IntervalCondition(p=0, min=-1, max=0).describe_fit(dist)["p_in_interval"] == 0.5
    )
    assert (
        IntervalCondition(p=1, min=-1, max=0).describe_fit(dist)["p_in_interval"] == 0.5
    )


def test_normalization_interval_condition():
    def normalization_interval_condition_test(p, min, max, low, high):
        condition = IntervalCondition(p=p, min=min, max=max)
        scale = Scale(low, high)
        assert condition.normalize(scale).denormalize(scale) == condition

    # straightforward scenario
    normalization_interval_condition_test(p=0.5, min=10, max=100, low=10, high=1000)

    # left open
    normalization_interval_condition_test(p=0.5, min=None, max=10000, low=10, high=1000)

    # right open
    normalization_interval_condition_test(p=0.5, min=10, max=None, low=10, high=1000)

    # negative values
    normalization_interval_condition_test(
        p=0.5, min=-1000, max=-100, low=-10000, high=-1000
    )

    # p = 1
    normalization_interval_condition_test(p=1, min=10, max=100, low=10, high=1000)

    # interval bigger than scale
    normalization_interval_condition_test(p=1, min=0, max=1000, low=10, high=100)

    assert IntervalCondition(p=0.5, min=0, max=5).normalize(
        Scale(0, 10)
    ) == IntervalCondition(p=0.5, min=0, max=0.5)


def test_normalization_point_densities_condition(point_densities):
    original = PointDensityCondition(
        point_densities["xs"], point_densities["densities"]
    )
    normalized_denormalized = original.normalize(Scale(10, 1000)).denormalize(
        Scale(10, 1000)
    )
    for (density, norm_denorm_density) in zip(
        point_densities["densities"], normalized_denormalized.densities
    ):
        assert density == pytest.approx(norm_denorm_density, rel=0.001,)
    for (x, norm_denorm_x) in zip(point_densities["xs"], normalized_denormalized.xs):
        assert x == pytest.approx(norm_denorm_x, rel=0.001,)

    # half-assed test that xs and densities are at least
    # getting transformed in the right direction
    normalized = original.normalize(Scale(1, 4))
    for idx, (normalized_x, normalized_density) in enumerate(
        zip(normalized.xs, normalized.densities)
    ):
        orig_x = point_densities["xs"][idx]
        orig_density = point_densities["densities"][idx]
        assert orig_x > normalized_x
        assert orig_density < normalized_density


def test_mixture_from_percentile():
    for value in [0.01, 0.1, 1, 3]:
        conditions = [IntervalCondition(p=0.5, max=value)]
        dist = LogisticMixture.from_conditions(
            conditions, {"num_components": 1}, verbose=True, scale=Scale(0, 3)
        )
        loc = dist.components[0].base_dist.true_loc
        assert loc == pytest.approx(value, rel=0.1), loc


def test_mixture_from_percentiles():
    conditions = [
        IntervalCondition(p=0.1, max=1),
        IntervalCondition(p=0.5, max=2),
        IntervalCondition(p=0.6, max=3),
    ]
    dist = LogisticMixture.from_conditions(
        conditions, {"num_components": 4}, verbose=False, scale=Scale(0, 3)
    )
    for condition in conditions:
        assert dist.cdf(condition.max) == pytest.approx(condition.p, rel=0.1)


def test_percentiles_from_mixture():
    xscale = Scale(-1, 4)
    mixture = LogisticMixture(
        components=[
            Logistic(loc=1, s=0.1, scale=xscale),
            Logistic(loc=2, s=0.1, scale=xscale),
        ],
        probs=[0.5, 0.5],
    )
    conditions = mixture.percentiles(percentiles=[0.1, 0.5, 0.9])
    for condition in conditions:
        if condition.max == 0.5:
            assert condition.p == pytest.approx(1.5, rel=0.01)
    return conditions


@pytest.mark.parametrize(
    "fixed_params",
    [{"num_components": 4}, {"num_components": 4, "floor": 0, "ceiling": 4}],
)
def test_percentile_roundtrip(fixed_params):
    conditions = [
        IntervalCondition(p=0.01, max=0.61081324517545),
        IntervalCondition(p=0.1, max=0.8613634657212543),
        IntervalCondition(p=0.25, max=1),
        IntervalCondition(p=0.5, max=1.5),
        IntervalCondition(p=0.75, max=2),
        IntervalCondition(p=0.9, max=2.1386364698410034),
        IntervalCondition(p=0.99, max=2.3891870975494385),
    ]

    mixture = LogisticMixture.from_conditions(
        conditions, fixed_params, scale=Scale(0, 4), verbose=True,
    )
    recovered_conditions = mixture.percentiles(
        percentiles=[condition.p for condition in conditions]
    )
    for (condition, recovered_condition) in zip(conditions, recovered_conditions):
        assert recovered_condition.max == pytest.approx(condition.max, rel=0.1)


def test_mixture_from_point_densities(point_densities):
    conditions = [
        PointDensityCondition(point_densities["xs"], point_densities["densities"])
    ]

    mixture = LogisticMixture.from_conditions(
        conditions,
        {"num_components": 3},
        Scale(min(point_densities["xs"]), max(point_densities["xs"])),
    )
    for (x, density) in zip(point_densities["xs"], point_densities["densities"]):
        assert mixture.pdf(x) == pytest.approx(density, abs=0.2)


def test_weights_mixture():
    conditions = [
        IntervalCondition(p=0.4, max=1, weight=0.01),
        IntervalCondition(p=0.5, max=2, weight=100),
        IntervalCondition(p=0.8, max=2.2, weight=0.01),
        IntervalCondition(p=0.9, max=2.3, weight=0.01),
    ]
    dist = LogisticMixture.from_conditions(
        conditions, {"num_components": 1}, verbose=True, scale=Scale(0, 3)
    )
    assert dist.components[0].base_dist.true_loc == pytest.approx(2, rel=0.1)


def test_mode_condition():
    base_conditions = [IntervalCondition(p=0.4, max=0.5)]
    base_dist = PointDensity.from_conditions(base_conditions, verbose=True)

    # Most likely condition should increase chance of specified outcome
    outcome_conditions = base_conditions + [ModeCondition(outcome=0.25)]
    outcome_dist = PointDensity.from_conditions(outcome_conditions, verbose=True)
    assert outcome_dist.pdf(0.25) > base_dist.pdf(0.25)

    # Highly weighted most likely condition should make specified outcome most likely
    strong_condition = ModeCondition(outcome=0.25, weight=100000)
    strong_outcome_conditions = base_conditions + [strong_condition]
    strong_outcome_dist = PointDensity.from_conditions(
        strong_outcome_conditions, verbose=True
    )
    assert strong_condition.loss(strong_outcome_dist) == pytest.approx(0, abs=0.001)


def test_mean_condition():
    base_conditions = [MaxEntropyCondition(weight=0.1)]
    base_dist = PointDensity.from_conditions(base_conditions, verbose=True)
    base_mean = base_dist.mean()

    # Mean condition should move mean closer to specified mean
    mean_conditions = base_conditions + [MeanCondition(mean=0.25, weight=1)]
    mean_dist = PointDensity.from_conditions(mean_conditions, verbose=True)
    assert abs(mean_dist.mean() - 0.25) < abs(base_mean - 0.25)

    # Highly weighted mean condition should make mean very close to specified mean
    strong_condition = MeanCondition(mean=0.25, weight=100000)
    strong_mean_conditions = base_conditions + [strong_condition]
    strong_mean_dist = PointDensity.from_conditions(
        strong_mean_conditions, verbose=True
    )
    assert strong_mean_dist.mean() == pytest.approx(0.25, rel=0.01)


def test_variance_condition():
    base_conditions = [
        MaxEntropyCondition(weight=0.1),
        SmoothnessCondition(),
        IntervalCondition(p=0.95, min=0.3, max=0.7),
    ]
    base_dist = PointDensity.from_conditions(base_conditions, verbose=True)
    base_variance = base_dist.variance()
    increased_variance = base_variance + 0.01

    # Increase in variance should decrease peak
    var_condition = VarianceCondition(variance=increased_variance, weight=1)
    var_conditions = base_conditions + [var_condition]
    var_dist = PointDensity.from_conditions(var_conditions, verbose=True)
    assert np.max(var_dist.normed_densities) < np.max(base_dist.normed_densities)

    # Highly weighted variance condition should make var very close to specified var
    strong_condition = VarianceCondition(variance=increased_variance, weight=100000)
    strong_var_conditions = base_conditions + [strong_condition]
    strong_var_dist = PointDensity.from_conditions(strong_var_conditions, verbose=True)
    assert strong_var_dist.variance() == pytest.approx(
        float(increased_variance), abs=0.001
    )


def test_mixed_1(point_densities):
    conditions = (
        IntervalCondition(p=0.4, max=1),
        IntervalCondition(p=0.45, max=1.2),
        IntervalCondition(p=0.47, max=1.3),
        IntervalCondition(p=0.5, max=2),
        IntervalCondition(p=0.8, max=2.2),
        IntervalCondition(p=0.9, max=2.3),
        PointDensityCondition(point_densities["xs"], point_densities["densities"]),
    )
    dist = LogisticMixture.from_conditions(
        conditions, {"num_components": 3}, verbose=True
    )
    assert dist.pdf(-5) == pytest.approx(0, abs=0.1)
    assert dist.pdf(6) == pytest.approx(0, abs=0.1)
    my_cache = {}
    my_cache[conditions] = 2
    conditions_2 = (
        IntervalCondition(p=0.4, max=1),
        IntervalCondition(p=0.45, max=1.2),
        IntervalCondition(p=0.47, max=1.3),
        IntervalCondition(p=0.5, max=2),
        IntervalCondition(p=0.8, max=2.2),
        IntervalCondition(p=0.9, max=2.3),
        PointDensityCondition(point_densities["xs"], point_densities["densities"]),
    )
    assert hash(conditions) == hash(conditions_2)
    assert my_cache[conditions_2] == 2


def test_mixed_2(point_densities):
    conditions = (
        PointDensityCondition(point_densities["xs"], point_densities["densities"]),
        IntervalCondition(p=0.4, max=1),
        IntervalCondition(p=0.45, max=1.2),
        IntervalCondition(p=0.48, max=1.3),
        IntervalCondition(p=0.5, max=2),
        IntervalCondition(p=0.7, max=2.2),
        IntervalCondition(p=0.9, max=2.3),
    )
    dist = LogisticMixture.from_conditions(
        conditions, {"num_components": 3}, verbose=True
    )
    assert dist.pdf(-5) == pytest.approx(0, abs=0.1)
    assert dist.pdf(6) == pytest.approx(0, abs=0.1)
    my_cache = {}
    my_cache[conditions] = 3
    conditions_2 = (
        PointDensityCondition(point_densities["xs"], point_densities["densities"]),
        IntervalCondition(p=0.4, max=1),
        IntervalCondition(p=0.45, max=1.2),
        IntervalCondition(p=0.48, max=1.3),
        IntervalCondition(p=0.5, max=2),
        IntervalCondition(p=0.7, max=2.2),
        IntervalCondition(p=0.9, max=2.3),
    )
    assert hash(conditions) == hash(conditions_2)
    assert my_cache[conditions_2] == 3


def test_point_densities_fit(point_densities):
    condition = PointDensityCondition(
        point_densities["xs"], point_densities["densities"]
    )
    conditions = (condition,)

    dist = PointDensity.from_conditions(
        conditions,
        scale=Scale(min(point_densities["xs"]), max(point_densities["xs"])),
        verbose=True,
    )

    for (original_x, original_density) in zip(
        point_densities["xs"], point_densities["densities"]
    ):
        assert dist.pdf(original_x) == pytest.approx(original_density, abs=0.05)

<<<<<<< HEAD
=======
@pytest.mark.xfail(reason="Will hopefully be solved by switching to PointDensity")
def test_histogram_fit_regression_p_in_range():
    """
    Regression test for a bug where:
    1. < 100% of p is in the entire range, for a closed-bound question
    2. the p is smashed up against the edges of the range
    rather than distributed evenly over the whole range

    e.g. see https://elicit.ought.org/builder/Mib4yBPDE

    For more on the bug, see
    https://docs.google.com/document/d/1CFklTKtbKzXi6-lRaEsX4ZiY3Yzpbfdg7i2j1NvKP34/edit#heading=h.lypz52bknpyq
    """
    histogram_dist = HistogramDist.from_conditions(
        conditions=[IntervalCondition(min=0, max=1, p=0.5)]
    )

    assert histogram_dist.cdf(1) == 1


@pytest.mark.xfail(reason="Will hopefully be solved by switching to PointDensity")
def test_fit_hist_regression_1():
    """
    Regression test for bug: "This custom question has a weird histogram - why?"

    see https://elicit.ought.org/builder/gflpsSBAb

    for more on the bug, see
    https://docs.google.com/document/d/1CFklTKtbKzXi6-lRaEsX4ZiY3Yzpbfdg7i2j1NvKP34/edit#heading=h.ph1huakxn33f
    """
    conditions = [
        IntervalCondition(p=0.25, max=2.0),
        IntervalCondition(p=0.75, max=4.0),
        IntervalCondition(p=0.9, max=6.0),
        MaxEntropyCondition(weight=0.1),
    ]

    histogram_dist = HistogramDist.from_conditions(
        conditions, scale=Scale(low=0, high=52)
    )

    assert histogram_dist.cdf(2) == pytest.approx(0.25, abs=0.05)
    assert histogram_dist.ppf(0.9) == pytest.approx(6, abs=1)


def compare_runtimes():
    from tests.conftest import make_histogram
>>>>>>> 0501f41f

def compare_runtimes(point_densities):
    import time

    start = time.time()
    test_mixed_1(point_densities)
    mid = time.time()
    print(f"Total time (1): {mid - start:.2f}s")
    test_mixed_2(point_densities)
    print(f"Total time (2): {time.time() - mid:.2f}s")<|MERGE_RESOLUTION|>--- conflicted
+++ resolved
@@ -345,8 +345,6 @@
     ):
         assert dist.pdf(original_x) == pytest.approx(original_density, abs=0.05)
 
-<<<<<<< HEAD
-=======
 @pytest.mark.xfail(reason="Will hopefully be solved by switching to PointDensity")
 def test_histogram_fit_regression_p_in_range():
     """
@@ -360,11 +358,11 @@
     For more on the bug, see
     https://docs.google.com/document/d/1CFklTKtbKzXi6-lRaEsX4ZiY3Yzpbfdg7i2j1NvKP34/edit#heading=h.lypz52bknpyq
     """
-    histogram_dist = HistogramDist.from_conditions(
+    pointdensity_dist = PointDensity.from_conditions(
         conditions=[IntervalCondition(min=0, max=1, p=0.5)]
     )
 
-    assert histogram_dist.cdf(1) == 1
+    assert pointdensity_dist.cdf(1) == 1
 
 
 @pytest.mark.xfail(reason="Will hopefully be solved by switching to PointDensity")
@@ -384,17 +382,13 @@
         MaxEntropyCondition(weight=0.1),
     ]
 
-    histogram_dist = HistogramDist.from_conditions(
+    pointdensity_dist = PointDensity.from_conditions(
         conditions, scale=Scale(low=0, high=52)
     )
 
-    assert histogram_dist.cdf(2) == pytest.approx(0.25, abs=0.05)
-    assert histogram_dist.ppf(0.9) == pytest.approx(6, abs=1)
-
-
-def compare_runtimes():
-    from tests.conftest import make_histogram
->>>>>>> 0501f41f
+    assert pointdensity_dist.cdf(2) == pytest.approx(0.25, abs=0.05)
+    assert pointdensity_dist.ppf(0.9) == pytest.approx(6, abs=1)
+
 
 def compare_runtimes(point_densities):
     import time
