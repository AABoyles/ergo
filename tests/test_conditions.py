from dataclasses import dataclass

import jax.numpy as np
import pytest

from ergo import HistogramDist, Logistic, LogisticMixture
from ergo.conditions import (
    HistogramCondition,
    IntervalCondition,
    MaxEntropyCondition,
    MeanCondition,
    ModeCondition,
    SmoothnessCondition,
    VarianceCondition,
)
from ergo.scale import Scale


@dataclass
class Uniform:
    min: float = 0
    max: float = 1

    def cdf(self, value):
        lt_min = value < self.min
        gt_max = value > self.max
        in_range = 1 - lt_min * gt_max
        range_val = (value - self.min) / (self.max - self.min)
        return lt_min * 0 + in_range * range_val + gt_max * 1

    def destructure(self):
        return ((Uniform,), (self.min, self.max))

    @classmethod
    def structure(self, params):
        numeric_params = params[1]
        return Uniform(numeric_params[0], numeric_params[1])


def test_interval_condition():
    dist = Uniform(min=-1, max=1)

    assert IntervalCondition(p=0.5, min=0, max=1).loss(dist) == 0
    assert IntervalCondition(p=0.25, min=0, max=1).loss(dist) == 0.25 ** 2
    assert IntervalCondition(p=1, max=0).loss(dist) == 0.5 ** 2
    assert IntervalCondition(p=1).loss(dist) == 0
    assert IntervalCondition(p=0, min=-1, max=1).loss(dist) == 1
    assert IntervalCondition(p=0, min=-1, max=1, weight=10).loss(dist) == 10

    assert (
        IntervalCondition(p=0.25, min=0, max=1).describe_fit(dist)["loss"] == 0.25 ** 2
    )
    assert (
        IntervalCondition(p=0, min=-1, max=0).describe_fit(dist)["p_in_interval"] == 0.5
    )
    assert (
        IntervalCondition(p=1, min=-1, max=0).describe_fit(dist)["p_in_interval"] == 0.5
    )


def test_normalization_interval_condition():
    def normalization_interval_condition_test(p, min, max, low, high):
        condition = IntervalCondition(p=p, min=min, max=max)
        scale = Scale(low, high)
        assert condition.normalize(scale).denormalize(scale) == condition

    # straightforward scenario
    normalization_interval_condition_test(p=0.5, min=10, max=100, low=10, high=1000)

    # left open
    normalization_interval_condition_test(p=0.5, min=None, max=10000, low=10, high=1000)

    # right open
    normalization_interval_condition_test(p=0.5, min=10, max=None, low=10, high=1000)

    # negative values
    normalization_interval_condition_test(
        p=0.5, min=-1000, max=-100, low=-10000, high=-1000
    )

    # p = 1
    normalization_interval_condition_test(p=1, min=10, max=100, low=10, high=1000)

    # interval bigger than scale
    normalization_interval_condition_test(p=1, min=0, max=1000, low=10, high=100)

    assert IntervalCondition(p=0.5, min=0, max=5).normalize(
        Scale(0, 10)
    ) == IntervalCondition(p=0.5, min=0, max=0.5)


def test_normalization_histogram_condition(histogram):
    original = HistogramCondition(histogram["xs"], histogram["densities"])
    normalized_denormalized = original.normalize(Scale(10, 1000)).denormalize(
        Scale(10, 1000)
    )
    for (density, norm_denorm_density) in zip(
        histogram["densities"], normalized_denormalized.densities
    ):
        assert density == pytest.approx(norm_denorm_density, rel=0.001,)
    for (x, norm_denorm_x) in zip(histogram["xs"], normalized_denormalized.xs):
        assert x == pytest.approx(norm_denorm_x, rel=0.001,)

    # half-assed test that xs and densities are at least
    # getting transformed in the right direction
    normalized = original.normalize(Scale(1, 4))
    for idx, (normalized_x, normalized_density) in enumerate(
        zip(normalized.xs, normalized.densities)
    ):
        orig_x = histogram["xs"][idx]
        orig_density = histogram["densities"][idx]
        assert orig_x > normalized_x
        assert orig_density < normalized_density


def test_mixture_from_percentile():
    for value in [0.01, 0.1, 1, 3]:
        conditions = [IntervalCondition(p=0.5, max=value)]
        dist = LogisticMixture.from_conditions(
            conditions, {"num_components": 1}, verbose=True, scale=Scale(0, 3)
        )
        loc = dist.components[0].base_dist.true_loc
        assert loc == pytest.approx(value, rel=0.1), loc


def test_mixture_from_percentiles():
    conditions = [
        IntervalCondition(p=0.1, max=1),
        IntervalCondition(p=0.5, max=2),
        IntervalCondition(p=0.6, max=3),
    ]
    dist = LogisticMixture.from_conditions(
        conditions, {"num_components": 4}, verbose=False, scale=Scale(0, 3)
    )
    for condition in conditions:
        assert dist.cdf(condition.max) == pytest.approx(condition.p, rel=0.1)


def test_percentiles_from_mixture():
    xscale = Scale(-1, 4)
    mixture = LogisticMixture(
        components=[
            Logistic(loc=1, s=0.1, scale=xscale),
            Logistic(loc=2, s=0.1, scale=xscale),
        ],
        probs=[0.5, 0.5],
    )
    conditions = mixture.percentiles(percentiles=[0.1, 0.5, 0.9])
    for condition in conditions:
        if condition.max == 0.5:
            assert condition.p == pytest.approx(1.5, rel=0.01)
    return conditions


@pytest.mark.parametrize(
    "fixed_params",
    [{"num_components": 4}, {"num_components": 4, "floor": 0, "ceiling": 4}],
)
def test_percentile_roundtrip(fixed_params):
    conditions = [
        IntervalCondition(p=0.01, max=0.61081324517545),
        IntervalCondition(p=0.1, max=0.8613634657212543),
        IntervalCondition(p=0.25, max=1),
        IntervalCondition(p=0.5, max=1.5),
        IntervalCondition(p=0.75, max=2),
        IntervalCondition(p=0.9, max=2.1386364698410034),
        IntervalCondition(p=0.99, max=2.3891870975494385),
    ]

    mixture = LogisticMixture.from_conditions(
        conditions, fixed_params, scale=Scale(0, 4), verbose=True,
    )
    recovered_conditions = mixture.percentiles(
        percentiles=[condition.p for condition in conditions]
    )
    for (condition, recovered_condition) in zip(conditions, recovered_conditions):
        assert recovered_condition.max == pytest.approx(condition.max, rel=0.1)


def test_mixture_from_histogram(histogram):
    conditions = [HistogramCondition(histogram["xs"], histogram["densities"])]

    mixture = LogisticMixture.from_conditions(
        conditions,
        {"num_components": 3},
        Scale(min(histogram["xs"]), max(histogram["xs"])),
    )
    for (x, density) in zip(histogram["xs"], histogram["densities"]):
        assert mixture.pdf(x) == pytest.approx(density, abs=0.2)


def test_weights_mixture():
    conditions = [
        IntervalCondition(p=0.4, max=1, weight=0.01),
        IntervalCondition(p=0.5, max=2, weight=100),
        IntervalCondition(p=0.8, max=2.2, weight=0.01),
        IntervalCondition(p=0.9, max=2.3, weight=0.01),
    ]
    dist = LogisticMixture.from_conditions(
        conditions, {"num_components": 1}, verbose=True, scale=Scale(0, 3)
    )
    assert dist.components[0].base_dist.true_loc == pytest.approx(2, rel=0.1)


def test_mode_condition():
    base_conditions = [IntervalCondition(p=0.4, max=0.5)]
    base_dist = HistogramDist.from_conditions(base_conditions, verbose=True)

    # Most likely condition should increase chance of specified outcome
    outcome_conditions = base_conditions + [ModeCondition(outcome=0.25)]
    outcome_dist = HistogramDist.from_conditions(outcome_conditions, verbose=True)
    assert outcome_dist.pdf(0.25) > base_dist.pdf(0.25)

    # Highly weighted most likely condition should make specified outcome most likely
    strong_condition = ModeCondition(outcome=0.25, weight=1000)
    strong_outcome_conditions = base_conditions + [strong_condition]
    strong_outcome_dist = HistogramDist.from_conditions(
        strong_outcome_conditions, verbose=True
    )
    assert strong_condition.loss(strong_outcome_dist) == pytest.approx(0, abs=0.001)


def test_mean_condition():
    def get_mean(dist):
        xs = np.linspace(dist.scale.low, dist.scale.high, dist.ps.size)
        return np.dot(dist.ps, xs)

    base_conditions = [MaxEntropyCondition(weight=0.1)]
    base_dist = HistogramDist.from_conditions(base_conditions, verbose=True)
    base_mean = get_mean(base_dist)

    # Mean condition should move mean closer to specified mean
    mean_conditions = base_conditions + [MeanCondition(mean=0.25, weight=1)]
    mean_dist = HistogramDist.from_conditions(mean_conditions, verbose=True)
    assert abs(get_mean(mean_dist) - 0.25) < abs(base_mean - 0.25)

    # Highly weighted mean condition should make mean very close to specified mean
    strong_condition = MeanCondition(mean=0.25, weight=1000)
    strong_mean_conditions = base_conditions + [strong_condition]
    strong_mean_dist = HistogramDist.from_conditions(
        strong_mean_conditions, verbose=True
    )
    assert get_mean(strong_mean_dist) == pytest.approx(0.25, rel=0.01)


def test_variance_condition():
    def get_variance(dist):
        xs = np.linspace(dist.scale.low, dist.scale.high, dist.ps.size)
        mean = np.dot(dist.ps, xs)
        return np.dot(dist.ps, np.square(xs - mean))

    base_conditions = [
        MaxEntropyCondition(weight=0.1),
        SmoothnessCondition(),
        IntervalCondition(p=0.95, min=0.3, max=0.7),
    ]
    base_dist = HistogramDist.from_conditions(base_conditions, verbose=True)
    base_variance = get_variance(base_dist)
    increased_variance = base_variance + 0.01

    # Increase in variance should decrease peak
    var_condition = VarianceCondition(variance=increased_variance, weight=1)
    var_conditions = base_conditions + [var_condition]
    var_dist = HistogramDist.from_conditions(var_conditions, verbose=True)
    assert np.max(var_dist.ps) < np.max(base_dist.ps)

    # Highly weighted variance condition should make var very close to specified var
    strong_condition = VarianceCondition(variance=increased_variance, weight=1000)
    strong_var_conditions = base_conditions + [strong_condition]
    strong_var_dist = HistogramDist.from_conditions(strong_var_conditions, verbose=True)
    assert get_variance(strong_var_dist) == pytest.approx(
        float(increased_variance), abs=0.001
    )


def test_mixed_1(histogram):
    conditions = (
        IntervalCondition(p=0.4, max=1),
        IntervalCondition(p=0.45, max=1.2),
        IntervalCondition(p=0.47, max=1.3),
        IntervalCondition(p=0.5, max=2),
        IntervalCondition(p=0.8, max=2.2),
        IntervalCondition(p=0.9, max=2.3),
        HistogramCondition(histogram["xs"], histogram["densities"]),
    )
    dist = LogisticMixture.from_conditions(
        conditions, {"num_components": 3}, verbose=True
    )
    assert dist.pdf(-5) == pytest.approx(0, abs=0.1)
    assert dist.pdf(6) == pytest.approx(0, abs=0.1)
    my_cache = {}
    my_cache[conditions] = 2
    conditions_2 = (
        IntervalCondition(p=0.4, max=1),
        IntervalCondition(p=0.45, max=1.2),
        IntervalCondition(p=0.47, max=1.3),
        IntervalCondition(p=0.5, max=2),
        IntervalCondition(p=0.8, max=2.2),
        IntervalCondition(p=0.9, max=2.3),
        HistogramCondition(histogram["xs"], histogram["densities"]),
    )
    assert hash(conditions) == hash(conditions_2)
    assert my_cache[conditions_2] == 2


def test_mixed_2(histogram):
    conditions = (
        HistogramCondition(histogram["xs"], histogram["densities"]),
        IntervalCondition(p=0.4, max=1),
        IntervalCondition(p=0.45, max=1.2),
        IntervalCondition(p=0.48, max=1.3),
        IntervalCondition(p=0.5, max=2),
        IntervalCondition(p=0.7, max=2.2),
        IntervalCondition(p=0.9, max=2.3),
    )
    dist = LogisticMixture.from_conditions(
        conditions, {"num_components": 3}, verbose=True
    )
    assert dist.pdf(-5) == pytest.approx(0, abs=0.1)
    assert dist.pdf(6) == pytest.approx(0, abs=0.1)
    my_cache = {}
    my_cache[conditions] = 3
    conditions_2 = (
        HistogramCondition(histogram["xs"], histogram["densities"]),
        IntervalCondition(p=0.4, max=1),
        IntervalCondition(p=0.45, max=1.2),
        IntervalCondition(p=0.48, max=1.3),
        IntervalCondition(p=0.5, max=2),
        IntervalCondition(p=0.7, max=2.2),
        IntervalCondition(p=0.9, max=2.3),
    )
    assert hash(conditions) == hash(conditions_2)
    assert my_cache[conditions_2] == 3


def test_histogram_fit(histogram):
    condition = HistogramCondition(histogram["xs"], histogram["densities"])
    conditions = (condition,)

    dist = HistogramDist.from_conditions(
        conditions,
        {"num_points": 100},
        Scale(min(histogram["xs"]), max(histogram["xs"])),
        verbose=True,
    )
    for (original_x, original_density) in zip(histogram["xs"], histogram["densities"]):
        assert dist.pdf(original_x) == pytest.approx(original_density, abs=0.05)


<<<<<<< HEAD
def test_histogram_fit_regression_p_in_range():
    """
    Regression test for a bug where:
    1. < 100% of p is in the entire range, for a closed-bound question
    2. the p is smashed up against the edges of the range
    rather than distributed evenly over the whole range

    e.g. see https://elicit.ought.org/builder/Mib4yBPDE
    """
    histogram_dist = HistogramDist.from_conditions(
        conditions=[IntervalCondition(min=0, max=1, p=0.5)]
    )

    assert histogram_dist.cdf(1) == 1
=======
def test_fit_hist_regression_1():
    """
    Regression test for bug: "This custom question has a weird histogram - why?"
    https://elicit.ought.org/builder/gflpsSBAb
    """
    conditions = [
        IntervalCondition(p=0.25, max=2.0),
        IntervalCondition(p=0.75, max=4.0),
        IntervalCondition(p=0.9, max=6.0),
        MaxEntropyCondition(weight=0.1),
    ]

    histogram_dist = HistogramDist.from_conditions(
        conditions, scale=Scale(low=0, high=52)
    )

    assert histogram_dist.cdf(2) == pytest.approx(0.25, abs=0.05)
    assert histogram_dist.ppf(0.9) == pytest.approx(6, abs=1)
>>>>>>> 20c9ae68


def compare_runtimes():
    from tests.conftest import make_histogram

    histogram = make_histogram()
    import time

    start = time.time()
    test_mixed_1(histogram)
    mid = time.time()
    print(f"Total time (1): {mid - start:.2f}s")
    test_mixed_2(histogram)
    print(f"Total time (2): {time.time() - mid:.2f}s")<|MERGE_RESOLUTION|>--- conflicted
+++ resolved
@@ -347,7 +347,7 @@
         assert dist.pdf(original_x) == pytest.approx(original_density, abs=0.05)
 
 
-<<<<<<< HEAD
+@pytest.mark.xfail(reason="Will hopefully be solved by switching to PointDensity")
 def test_histogram_fit_regression_p_in_range():
     """
     Regression test for a bug where:
@@ -362,7 +362,9 @@
     )
 
     assert histogram_dist.cdf(1) == 1
-=======
+
+
+@pytest.mark.xfail(reason="Will hopefully be solved by switching to PointDensity")
 def test_fit_hist_regression_1():
     """
     Regression test for bug: "This custom question has a weird histogram - why?"
@@ -381,7 +383,6 @@
 
     assert histogram_dist.cdf(2) == pytest.approx(0.25, abs=0.05)
     assert histogram_dist.ppf(0.9) == pytest.approx(6, abs=1)
->>>>>>> 20c9ae68
 
 
 def compare_runtimes():
