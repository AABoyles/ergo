--- conflicted
+++ resolved
@@ -3,11 +3,7 @@
 import jax.numpy as np
 import pytest
 
-<<<<<<< HEAD
 from ergo import HistogramDist, Logistic, LogisticMixture, TruncatedLogisticMixture
-from ergo.conditions import HistogramCondition, IntervalCondition, ModeCondition
-=======
-from ergo import HistogramDist, Logistic, LogisticMixture
 from ergo.conditions import (
     HistogramCondition,
     IntervalCondition,
@@ -17,7 +13,6 @@
     SmoothnessCondition,
     VarianceCondition,
 )
->>>>>>> ca440018
 
 
 @dataclass
