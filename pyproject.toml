[tool.poetry]
name = "ergo"
version = "0.8.3"
description = ""
authors = ["Ought <team@ought.org>"]

[tool.poetry.dependencies]
python = "~3.6.8"
requests = "2.21.0"
dataclasses = "0.7"
country_converter = "0.6.7"
tqdm = "4.45.0"
scipy = "1.4.1"
<<<<<<< HEAD
pendulum = "2.1.0"
=======
pyro-ppl = "1.3.1"
>>>>>>> aad403e2
matplotlib = "3.2.1"
seaborn = "0.10.0"
typing_extensions = "3.7.4.2"
jax = "0.1.63"
jaxlib = "0.1.44"
pandas = "1.0.3"
sphinx-autodoc-typehints = "^1.10.3"
plotnine = "^0.6.0"
<<<<<<< HEAD
numpyro = {git = "https://github.com/pyro-ppl/numpyro.git", rev = "84bcbce2830c72af6292e2752cc338952b16cbf1"}
scikit-learn = "0.22.2"
=======
>>>>>>> aad403e2
xlrd = "1.2.0"

# A list of all of the optional dependencies, some of which are included in the
# below `extras`. They can be opted into by apps.
pendulum = { version = "2.1.0", optional = true }    
scikit-learn = { version = "0.22.2", optional = true } 


[tool.poetry.dev-dependencies]
pytest = "^5.2"
mypy = "^0.770"
data-science-types = "^0.2.6"
autopep8 = "^1.5"
IPython = "^7.13.0"
jupyter = "^1.0.0"
codecov = "^2.0.22"
flake8 = "^3.7.9"
black = {version = "^19.10b0", allow-prereleases = true}
pytest-cov = "^2.8.1"
isort = "^4.3.21"
sphinx = "^3.0.1"
sphinx_rtd_theme = "^0.4.3"
pytest-dotenv = "^0.4.0"
pytest-xdist = "^1.31.0"
jupyterlab = "^2.1.1"
nbdime = "^2.0.0"
jupytext = "^1.4.2"

[tool.poetry.extras]
notebooks = [   
                "pendulum",
                "scikit-learn"
            ]                        
[build-system]
requires = ["poetry>=0.12"]
build-backend = "poetry.masonry.api"
<|MERGE_RESOLUTION|>--- conflicted
+++ resolved
@@ -11,11 +11,6 @@
 country_converter = "0.6.7"
 tqdm = "4.45.0"
 scipy = "1.4.1"
-<<<<<<< HEAD
-pendulum = "2.1.0"
-=======
-pyro-ppl = "1.3.1"
->>>>>>> aad403e2
 matplotlib = "3.2.1"
 seaborn = "0.10.0"
 typing_extensions = "3.7.4.2"
@@ -24,17 +19,12 @@
 pandas = "1.0.3"
 sphinx-autodoc-typehints = "^1.10.3"
 plotnine = "^0.6.0"
-<<<<<<< HEAD
 numpyro = {git = "https://github.com/pyro-ppl/numpyro.git", rev = "84bcbce2830c72af6292e2752cc338952b16cbf1"}
-scikit-learn = "0.22.2"
-=======
->>>>>>> aad403e2
-xlrd = "1.2.0"
 
 # A list of all of the optional dependencies, some of which are included in the
 # below `extras`. They can be opted into by apps.
-pendulum = { version = "2.1.0", optional = true }    
-scikit-learn = { version = "0.22.2", optional = true } 
+pendulum = { version = "2.1.0", optional = true }
+scikit-learn = { version = "0.22.2", optional = true }
 
 
 [tool.poetry.dev-dependencies]
@@ -58,10 +48,11 @@
 jupytext = "^1.4.2"
 
 [tool.poetry.extras]
-notebooks = [   
-                "pendulum",
-                "scikit-learn"
-            ]                        
+notebooks = [
+  "pendulum",
+  "scikit-learn"
+]
+
 [build-system]
 requires = ["poetry>=0.12"]
-build-backend = "poetry.masonry.api"
+build-backend = "poetry.masonry.api"