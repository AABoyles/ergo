{
<<<<<<< HEAD
  "cells": [
    {
      "cell_type": "markdown",
      "metadata": {
      },
      "source": [
        "# Setup\n\n"
      ]
    },
    {
      "cell_type": "code",
      "execution_count": 1,
      "metadata": {
      },
      "outputs": [],
      "source": [
        "%%capture\n%pip install poetry\n%pip install git+https://github.com/oughtinc/ergo.git@993c959d4b5dc5b398f02b842407814b79619a42\n%pip install xlrd"
      ]
    },
    {
      "cell_type": "code",
      "execution_count": 1,
      "metadata": {
      },
      "outputs": [],
      "source": [
        "%load_ext google.colab.data_table"
      ]
    },
    {
      "cell_type": "code",
      "execution_count": 1,
      "metadata": {
      },
      "outputs": [],
      "source": [
        "%%capture\nimport ergo\nimport numpy as np\nimport pandas as pd\nimport ssl\nimport math\nimport datetime\nimport warnings\nimport functools\nfrom datetime import timedelta, date\nfrom ergo.contrib.el_paso import *"
      ]
    },
    {
      "cell_type": "code",
      "execution_count": 1,
      "metadata": {
      },
      "outputs": [],
      "source": [
        "warnings.filterwarnings(module=\"plotnine\", action=\"ignore\")\nwarnings.filterwarnings(module=\"jax\", action=\"ignore\")\nssl._create_default_https_context = ssl._create_unverified_context"
      ]
    },
    {
      "cell_type": "code",
      "execution_count": 1,
      "metadata": {
      },
      "outputs": [],
      "source": [
        "metaculus = ergo.Metaculus(\n    username=\"oughtpublic\", \n    password=\"123456\",\n    api_domain = \"pandemic\"\n)"
      ]
    },
    {
      "cell_type": "markdown",
      "metadata": {
      },
      "source": [
        "# Ergo extensions\n\n"
      ]
    },
    {
      "cell_type": "markdown",
      "metadata": {
      },
      "source": [
        "We'll define some helper functions that might get moved into Ergo in the\nfuture.\n\n"
      ]
    },
    {
      "cell_type": "code",
      "execution_count": 1,
      "metadata": {
      },
      "outputs": [],
      "source": [
        "START_DATE = date(2020, 4, 1)\n\n\ndef daterange(start_date, end_date):\n    for n in range(int((end_date - start_date).days)):\n        yield start_date + timedelta(n)\n\n\n# Memoization\n\nmemoized_functions = []\n\ndef mem(func):\n    func = functools.lru_cache(None)(func)\n    memoized_functions.append(func)\n    return func\n\ndef clear_mem():\n    for func in memoized_functions:\n        func.cache_clear()\n\n# Associate models with questions\n\n# We'll add a sampler here for each question we predict on. \n# Each sampler is a function that returns a single sample\n# from our model predicting on that question.\nsamplers = {}\n\ndef question(question_id, community_weight=0):\n    q = metaculus.get_question(question_id)\n\n    def decorator(func):\n        tag = func.__name__\n\n        @functools.wraps(func)\n        @mem\n        def sampler():\n            if ergo.flip(community_weight):\n                value = q.sample_community()\n            else:\n                value = func()\n            if isinstance(value, date):\n                # FIXME: Ergo needs to handle dates\n                ergo.tag(int((value - START_DATE).days), tag)\n            else:\n                ergo.tag(value, tag)\n            return value\n        sampler.question = q\n        samplers[q.id] = sampler\n        return sampler\n    return decorator\n\ndef summarize_question_samples(samples):\n    sampler_tags = [sampler.__name__ for sampler in samplers.values()]\n    tags_to_show = [tag for tag in sampler_tags if tag in samples.columns]\n    samples_to_show = samples[tags_to_show]\n    summary = samples_to_show.describe().transpose().round(2)\n    display(summary)\n\n\ndef sample_from_ensemble(models, weights):\n    \"\"\"\n    Sample models in proportion to weights\n    \"\"\"\n    return lambda : ergo.random_choice(models, weights)\n\n\ndef plot_question(sampler, num_samples=200, bw=None):\n  def model():\n      clear_mem()\n      sampler()\n\n  samples = ergo.run(model, num_samples=num_samples)\n\n  summarize_question_samples(samples)\n\n  q = sampler.question\n\n  q_samples = samples[sampler.__name__]\n\n  if q.id == 4128: # Date question: Need to convert back to date from days (https://github.com/oughtinc/ergo/issues/144)\n      q_samples = np.array([START_DATE + timedelta(s) for s in q_samples])\n\n  if bw is not None:\n      q.show_prediction(samples=q_samples, show_community=True, percent_kept=0.9, bw=bw)\n  else:\n      q.show_prediction(samples=q_samples, show_community=True, percent_kept=0.9)"
      ]
    },
    {
      "cell_type": "markdown",
      "metadata": {
      },
      "source": [
        "# External data (cases, estimates, models)\n\n"
      ]
    },
    {
      "cell_type": "markdown",
      "metadata": {
      },
      "source": [
        "## Texas government cases data\n\n"
      ]
    },
    {
      "cell_type": "code",
      "execution_count": 1,
      "metadata": {
      },
      "outputs": [],
      "source": [
        "el_paso_cases = texas_data.get_el_paso_data()\n\nel_paso_cases"
      ]
    },
    {
      "cell_type": "markdown",
      "metadata": {
      },
      "source": [
        "## @onlyasith's cases model\n\n"
      ]
    },
    {
      "cell_type": "markdown",
      "metadata": {
      },
      "source": [
        "Pulled from [here](https://docs.google.com/spreadsheets/d/1L6pzFAEJ6MfnUwt-ea6tetKyvdi0YubnK_70SGm436c/edit#gid=1807978187)\n\n"
      ]
    },
    {
      "cell_type": "code",
      "execution_count": 1,
      "metadata": {
      },
      "outputs": [],
      "source": [
        "projected_cases = onlyasith.get_onlyasith_results()\n\nprojected_cases"
      ]
    },
    {
      "cell_type": "markdown",
      "metadata": {
      },
      "source": [
        "## Shaman et al. model of confirmed cases\n\n"
      ]
    },
    {
      "cell_type": "markdown",
      "metadata": {
      },
      "source": [
        "[research article](https://www.medrxiv.org/content/10.1101/2020.03.21.20040303v2)\n\nPulled from [here](https://github.com/shaman-lab/COVID-19Projection)\n\n"
      ]
    },
    {
      "cell_type": "code",
      "execution_count": 1,
      "metadata": {
      },
      "outputs": [],
      "source": [
        "scenarios = [\"Projection_nointerv\", \"Projection_60contact\", \"Projection_70contact\", \"Projection_80contact\"]\ncu_model_data = {}\nfor scenario in scenarios:\n  df = pd.read_csv(f\"https://raw.githubusercontent.com/shaman-lab/COVID-19Projection/master/Projection_April26/{scenario}.csv\", parse_dates=[\"Date\"])\n  df = df[df.county == \"El Paso County TX\"]\n  df[\"Date\"] = df[\"Date\"].apply(lambda x: x.date())\n  df.set_index(\"Date\", inplace = True)\n\n  cu_model_data[scenario] = df\n\n\n@mem\ndef cu_model_scenario():\n  \"\"\"Which of the model scenarios are we in?\"\"\"\n  return ergo.random_choice([s for s in cu_model_data.keys()])\n\n@mem\ndef cu_model_quantile():\n  \"\"\"Where in the distribution of model outputs are we for this model run?\n\n  Want to be consistent across time, so we sample it once per model run\"\"\"\n  return ergo.uniform()\n\n#df = pd.read_csv(f\"https://raw.githubusercontent.com/shaman-lab/COVID-19Projection/master/Projection_April26/Projection_nointerv.csv\", parse_dates=[\"Date\"])\n#df = pd.read_csv(f\"https://raw.githubusercontent.com/shaman-lab/COVID-19Projection/master/Projection_April26/{scenario}.csv\", index_col=\"Date\", parse_dates=True)"
      ]
    },
    {
      "cell_type": "markdown",
      "metadata": {
      },
      "source": [
        "## @KrisMoore's compiled data\n\n"
      ]
    },
    {
      "cell_type": "markdown",
      "metadata": {
      },
      "source": [
        "Pulled from [here](https://docs.google.com/spreadsheets/d/1eGF9xYmDmvAkr-dCmd-N4efHzPyYEfVl0YmL9zBvH9Q/edit#gid=1694267458)\n\n"
      ]
    },
    {
      "cell_type": "code",
      "execution_count": 1,
      "metadata": {
      },
      "outputs": [],
      "source": [
        "compiled_data = krismoore.get_krismoore_data()\n\ncompiled_data"
      ]
    },
    {
      "cell_type": "markdown",
      "metadata": {
      },
      "source": [
        "## @brachbach model (cases -> hospitalized)\n\n"
      ]
    },
    {
      "cell_type": "code",
      "execution_count": 1,
      "metadata": {
      },
      "outputs": [],
      "source": [
        "get_daily_hospital_confirmed = brachbach.get_daily_hospital_confirmed"
      ]
    },
    {
      "cell_type": "markdown",
      "metadata": {
      },
      "source": [
        "# Model components\n\n"
      ]
    },
    {
      "cell_type": "markdown",
      "metadata": {
      },
      "source": [
        "Many of the Metaculus questions are asking to quantify the result of complex causal processes. To answer 'How many total patients are in the ICU on [date]?' requires a specification of which factors lead to an ICO patient&#x2014;from the societal processes that are adopted -> exposure risk -> disease development trajectory -> # icu patients. We adopt the approach of trying to explicitly specify the causal process underlying each question. In this section we model some of the relevant variables we will make use of in the next section's models. We will take an ensemble of models approach. We will therefore sometimes specify multiple models for each variable we are interested in. These models can be mixed together to (hopefully) result in more robust predictions. Ultimately the mixture parameter would be a random variable conditioned on the model's success. At the moment it is a parameter for the modeler to explicitly tune.\n\n"
      ]
    },
    {
      "cell_type": "markdown",
      "metadata": {
      },
      "source": [
        "## Daily Infections\n\n"
      ]
    },
    {
      "cell_type": "markdown",
      "metadata": {
      },
      "source": [
        "Shaman Model\n\n"
      ]
    },
    {
      "cell_type": "code",
      "execution_count": 1,
      "metadata": {
      },
      "outputs": [],
      "source": [
        "def daily_infections_cu_model(date: date) -> int:\n    \"\"\"\n    Predict the number of reported (new) Covid-19 infections on [date]\n    using the Columbia model\n    \"\"\"\n    scenario = cu_model_scenario()\n    quantile = cu_model_quantile()\n\n    # Extract quantiles of the model distribution\n    xs = np.array([0.025, 0.25, 0.5, 0.75, 0.975])\n    ys = np.array([\n        cu_model_data[scenario][s][date] for s in [\"report_2.5\", \"report_25\", \"report_50\", \"report_75\", \"report_97.5\"]\n    ])\n    # Linearly interpolate\n    return np.interp(quantile, xs, ys)"
      ]
    },
    {
      "cell_type": "markdown",
      "metadata": {
      },
      "source": [
        "onlyasith model+\n\n"
      ]
    },
    {
      "cell_type": "code",
      "execution_count": 1,
      "metadata": {
      },
      "outputs": [],
      "source": [
        "@mem\ndef daily_infections_base_model(date: date) -> int:\n    \"\"\"\n    What is the number of reported (new) Covid-19 infections on [date]?\n    \"\"\"\n    try:\n        # Look up projections from @onlyasith's model\n        cases = projected_cases.loc[date, \"New cases\"]\n        if np.isnan(cases):\n            raise KeyError\n\n        # Add some (fairly arbitrary) uncertainty around this point estimate\n        if cases == 0:\n          return cases\n      cases_estimate = ergo.lognormal_from_interval(cases * 0.8, cases * 1.2)\n        return np.clip(cases_estimate, cases * 0.5, cases * 2)\n        except KeyError:\n            # We're beyond the time range for data and model"
      ]
    },
    {
      "cell_type": "markdown",
      "metadata": {
      },
      "source": [
        "Sample from ensemble\n\n"
      ]
    },
    {
      "cell_type": "code",
      "execution_count": 1,
      "metadata": {
      },
      "outputs": [],
      "source": [
        "@mem\ndef daily_infections_v1(date: date) -> int:\n    \"\"\"\n    What is the number of reported (new) Covid-19 infections on [date]?\n    \"\"\"\n    try:\n      infections = el_paso_cases.loc[date, \"New cases\"]\n      if np.isnan(infections):\n        raise KeyError\n      return infections\n    except KeyError:\n      model = sample_from_ensemble([daily_infections_cu_model, daily_infections_base_model], [.8, .2])\n      infections = model(date)\n        if np.isnan(infections):\n          raise KeyError\n        return int(round(infections))\n      except KeyError:\n        print(\"we shouldn't be cool with this\")\n        continue\n    return 0 # should we be cool with this?"
      ]
    },
    {
      "cell_type": "markdown",
      "metadata": {
      },
      "source": [
        "Sample from ensemble original\n\n"
      ]
    },
    {
      "cell_type": "code",
      "execution_count": 1,
      "metadata": {
      },
      "outputs": [],
      "source": [
        "def predict_daily_infections(date: date) -> int:\n    \"\"\"\n    Predict the number of reported (new) Covid-19 infections on [date].\n    \"\"\"\n\n    @mem\n    def get_infections_models_by_preference():\n      \"\"\"\n      Set a primary and secondary model.\n      We need the secondary model to fail over toin case the primary model is missing data.\n      Memoize this preference ordering so that we use the same primary model\n      throughout any given run.\n      \"\"\"\n      if ergo.flip(0.7):\n        return [predict_daily_infections_cu_model, lambda date: onlyasith_cases.loc[date, \"New cases\"]]\n\n      return [lambda date: onlyasith_cases.loc[date, \"New cases\"], predict_daily_infections_cu_model]\n\n    models_by_preference = get_infections_models_by_preference()\n\n    for model in models_by_preference:\n      try:\n        infections = model(date)\n        if np.isnan(infections):\n          raise KeyError\n        return int(round(infections))\n      except KeyError:\n        continue\n\n    return 0\n\n@mem\ndef daily_infections_v0(date: date) -> int:\n    \"\"\"\n    What is the number of reported (new) Covid-19 infections on [date]?\n    \"\"\"\n    try:\n      new_cases = el_paso_cases.loc[date, \"New cases\"]\n      if np.isnan(new_cases):\n        raise KeyError\n      return new_cases\n    except KeyError:\n      return predict_daily_infections(date)"
      ]
    },
    {
      "cell_type": "code",
      "execution_count": 1,
      "metadata": {
      },
      "outputs": [],
      "source": [
        "@mem\ndef mean_infections(start_date: date, end_date: date):\n    \"\"\"\n    What is the average number of reported new infections for this range of \n    dates? (Including start date, excluding end date)\n    \"\"\"\n    days = daterange(start_date, end_date)\n    return np.mean([daily_infections_v0(day) for day in days])"
      ]
    },
    {
      "cell_type": "markdown",
      "metadata": {
      },
      "source": [
        "## Confirmed Hospital Patients\n\n"
      ]
    },
    {
      "cell_type": "markdown",
      "metadata": {
      },
      "source": [
        "Model from Shaman et al.\n\n"
      ]
    },
    {
      "cell_type": "code",
      "execution_count": 1,
      "metadata": {
      },
      "outputs": [],
      "source": [
        "@mem\ndef get_hospital_confirmed_from_daily_infected_model():\n    \n    # from https://penn-chime.phl.io/\n    hospital_stay_days_point_estimate = 7\n\n    hospital_stay_days_fuzzed = round(\n        float(ergo.normal_from_interval(\n            hospital_stay_days_point_estimate * 0.5,\n            hospital_stay_days_point_estimate * 1.5\n        ))\n    )\n\n    hospital_stay_days = max(1, hospital_stay_days_fuzzed)\n\n    has_hospital_confirmed = compiled_data[compiled_data[\"In hospital confirmed\"].notna()]\n\n    data_dates = has_hospital_confirmed.index\n\n    # for each date for which we have data for how many lab-confirmed COVID patients were in the hospital,\n    # how many new confirmed cases were there over the past hospital_stay_days days?\n    def get_recent_infected_data(date):\n      return sum([daily_infections_v0(date - timedelta(n))\n        for n in range(0, hospital_stay_days)])\n\n    recent_infected_data = [[get_recent_infected_data(date)]\n      for date in data_dates]\n\n    reg = LinearRegression(fit_intercept=False).fit(\n        recent_infected_data,\n        has_hospital_confirmed[\"In hospital confirmed\"])\n\n    # TODO: consider adding uncertainty to the fit here\n\n    # now that we've related current hospitalized cases and recent confirmed cases,\n    # return a function that allows us to predict hospitalized cases given estimates\n    # of future confirmed cases\n    def hospital_confirmed_from_daily_infected_model(date: date):\n      recent_infected = sum([daily_infections_v0(date - timedelta(n))\n        for n in range(0, hospital_stay_days)])\n      return int(round(reg.predict([[recent_infected]])[0]))\n  \n    return hospital_confirmed_from_daily_infected_model\n\n@mem\ndef hospital_confirmed_for_date(date: date) -> int:\n    \"\"\"\n    The total number of lab-confirmed COVID-19 \n    patients in El Paso County in the hospital on this date\n    \"\"\"\n\n    # We predict the number of lab-confirmed COVID patients\n    # in the hospital on some date\n    # as some multiple of the number of new confirmed COVID cases\n    # over the past 7 or so days\n    # (since someone who gets admitted to the hospital for COVID\n    # will probably stay there for 7 or so days)\n\n    hospital_confirmed_from_daily_infected_model = get_hospital_confirmed_from_daily_infected_model()\n\n    try:\n      new_hospital_confirmed = compiled_data.loc[date, \"In hospital confirmed\"]\n      if np.isnan(new_hospital_confirmed):\n        raise KeyError\n      return new_hospital_confirmed\n    except KeyError:\n      return hospital_confirmed_from_daily_infected_model(date)"
      ]
    },
    {
      "cell_type": "markdown",
      "metadata": {
      },
      "source": [
        "@brachbach model\n\n"
      ]
    },
    {
      "cell_type": "code",
      "execution_count": 1,
      "metadata": {
      },
      "outputs": [],
      "source": [
        "# Build @brachbach model\nhospital_confirmed_from_daily_infected_model = get_daily_hospital_confirmed(compiled_data, daily_infections)\n\n@mem\ndef hospital_confirmed_for_date(date: date) -> int:\n    \"\"\"\n    The total number of lab-confirmed COVID-19 patients in El Paso County in\n    the hospital on this date\n    \"\"\"\n    try:\n        # Look up in-hospital confirmed cases from @KrisMoore's compiled data\n        new_hospital_confirmed = compiled_data.loc[date, \"In hospital confirmed\"]\n        if np.isnan(new_hospital_confirmed):\n            raise KeyError\n        return new_hospital_confirmed\n    except KeyError:\n        try:\n            # Get point estimate from @brachbach's regression model\n            cases = hospital_confirmed_from_daily_infected_model(date)\n\n            # Add some (fairly arbitrary) uncertainty around this point estimate\n            if cases == 0:\n              return cases\n            cases_estimate = ergo.lognormal_from_interval(cases * 0.8, cases * 1.2)\n            return np.clip(cases_estimate, cases * 0.5, cases * 2)\n        except KeyError:\n            return 0"
      ]
    },
    {
      "cell_type": "markdown",
      "metadata": {
      },
      "source": [
        "Proportion of ICU admissions requiring ventilation\n\n"
      ]
    },
    {
      "cell_type": "code",
      "execution_count": 1,
      "metadata": {
      },
      "outputs": [],
      "source": [
        "@mem\ndef frac_icu_ventilation():\n    \"\"\"\n    Proportion of ICU admissions requiring ventilation\n\n    Approach (PabloStafforini et al): \n    https://pandemic.metaculus.com/questions/4154/#comment-28155\n\n    TODO: \n    - Improve how we use case data\n    - Add qualitative adjustments\n    \"\"\"\n    ventilation_pseudocounts = 25 + 17 + 0.05 * 1150 + 0.1 * 132\n    icu_pseudocounts = 100 + 36 + 0.05 * 1300 + 0.1 * 196\n    return ergo.beta_from_hits(ventilation_pseudocounts, icu_pseudocounts)"
      ]
    },
    {
      "cell_type": "markdown",
      "metadata": {
      },
      "source": [
        "## ICU admissions requiring ventilation\n\n"
      ]
    },
    {
      "cell_type": "code",
      "execution_count": 1,
      "metadata": {
      },
      "outputs": [],
      "source": [
        "@mem\ndef frac_icu_ventilation():\n    \"\"\"\n    Proportion of ICU admissions requiring ventilation\n\n    Approach (PabloStafforini et al): \n    https://pandemic.metaculus.com/questions/4154/#comment-28155\n\n    TODO: \n    - Improve how we use case data\n    - Add qualitative adjustments\n    \"\"\"\n    ventilation_pseudocounts = 25 + 17 + 0.05 * 1150 + 0.1 * 132\n    icu_pseudocounts = 100 + 36 + 0.05 * 1300 + 0.1 * 196\n    return ergo.beta_from_hits(ventilation_pseudocounts, icu_pseudocounts)"
      ]
    },
    {
      "cell_type": "markdown",
      "metadata": {
      },
      "source": [
        "# El Paso questions\n\n"
      ]
    },
    {
      "cell_type": "code",
      "execution_count": 1,
      "metadata": {
      },
      "outputs": [],
      "source": [
        "@question(4128, community_weight=0.5)\ndef peak_infection_date() -> date:\n    \"\"\"\n    When will El Paso County, Texas, experience its first peak number of COVID\n    infections?\n    \"\"\"    \n    end_date = date(2020, 7, 1)\n    for today in daterange(START_DATE, end_date):\n        yesterday = today - timedelta(1)\n        tomorrow = today + timedelta(1)\n        two_day_mean = mean_infections(yesterday, tomorrow)\n        future_means = [mean_infections(today + timedelta(i), today + timedelta(i+2)) for i in range(10)]\n        if two_day_mean > max(future_means):\n            return today\n    return end_date\nplot_question(peak_infection_date)"
      ]
    },
    {
      "cell_type": "code",
      "execution_count": 1,
      "metadata": {
      },
      "outputs": [],
      "source": [
        "@question(4137, community_weight=0.5)\ndef peak_infections():\n    \"\"\"\n    How many new infections will be reported in El Paso on the day on which\n    the number of new reported infections peaks?\n    \"\"\"\n    peak = peak_infection_date()\n    return daily_infections_v0(peak)\nplot_question(peak_infections)"
      ]
    },
    {
      "cell_type": "code",
      "execution_count": 1,
      "metadata": {
      },
      "outputs": [],
      "source": [
        "@question(4152, community_weight=0.5)\ndef mean_infections_peak345():\n    \"\"\"\n    What will the average number of reported daily infections be in El Paso,\n    over the 3rd, 4th and 5th days after the first \"peak\"?\n    \"\"\"\n    peak = peak_infection_date()\n    return mean_infections(peak + timedelta(3), peak + timedelta(6))\nplot_question(mean_infections_peak345)"
      ]
    },
    {
      "cell_type": "code",
      "execution_count": 1,
      "metadata": {
      },
      "outputs": [],
      "source": [
        "@question(4170, community_weight=0.8)\ndef mean_infections_peak678():\n    \"\"\"\n    What will the average number of reported daily infections be in El Paso,\n    over the 6th, 7th and 8th days after the first \"peak\"?  \n    \"\"\"\n    peak = peak_infection_date()\n    return mean_infections(peak + timedelta(6), peak + timedelta(9))\nplot_question(mean_infections_peak678)"
      ]
    },
    {
      "cell_type": "code",
      "execution_count": 1,
      "metadata": {
      },
      "outputs": [],
      "source": [
        "@question(4155, community_weight=0.7)\ndef frac_patients_icu():\n    \"\"\"\n    What portion of in-hospital cases in El Paso County will require admission\n    to the ICU?\n\n    Following @katifish's approach:\n    https://pandemic.metaculus.com/questions/4155/#comment-28054\n\n    TODO: Add others from katifish comment\n    \"\"\"\n    alpha = 0.1 # Rescaling counts becase we're more uncertain than implied by counts\n    return ergo.random_choice([\n      ergo.beta_from_hits(alpha * 121, alpha * 508),\n      ergo.beta_from_hits(alpha * 181, alpha * 507),\n    ])\nplot_question(frac_patients_icu)"
      ]
    },
    {
      "cell_type": "code",
      "execution_count": 1,
      "metadata": {
      },
      "outputs": [],
      "source": [
        "@question(4154, community_weight=0.3)\ndef frac_patients_invasive():\n    \"\"\"\n    What portion of in-hospital patients with Covid-19 in El Paso County will\n    require invasive ventilation?\n\n    Following @PabloStafforini's indirect estimation approach:\n    https://pandemic.metaculus.com/questions/4154/#comment-28155\n\n    TODO:\n    - Combine with direct estimate\n      direct_estimate = ergo.beta_from_hits(0.1 * 130, 0.1 * 393)\n    \"\"\"\n    return frac_patients_icu() * frac_icu_ventilation()\nplot_question(frac_patients_invasive)"
      ]
    },
    {
      "cell_type": "code",
      "execution_count": 1,
      "metadata": {
      },
      "outputs": [],
      "source": [
        "@question(4153, community_weight=0.3)\ndef max_30d_hospital_confirmed_for_peak():\n    \"\"\"\n    What will the maximum number of in-hospital lab-confirmed COVID-19 \n    patients in El Paso County, in the 30-day period during which the \"peak\"\n    occurs?\n    \"\"\"\n    peak = peak_infection_date()\n    days = daterange(peak - timedelta(15), peak + timedelta(15))\n    return max(hospital_confirmed_for_date(day) for day in days)\n\nplot_question(max_30d_hospital_confirmed_for_peak, bw=0.01)"
      ]
    },
    {
      "cell_type": "code",
      "execution_count": 1,
      "metadata": {
      },
      "outputs": [],
      "source": [
        "@question(4204)\ndef peak_icu_admissions():\n    \"\"\"\n    How many patients with Covid-19 in El Paso County will be admitted to the\n    ICU on the day when the number of hospital admissions of cases peak?\n\n    Following @Tamay's approach:\n    https://pandemic.metaculus.com/questions/4204/\n\n    Alternative:    \n    - peak = peak_hospitalizations_date()\n    - return daily_icu_admissions(peak)\n\n    FIXME: Admissions vs in-hospital patients unclear\n\n    Not mixing in community since this is just the product of two other questions.    \n    \"\"\"\n    max_patients = max_30d_hospital_confirmed_for_peak()\n    return max_patients * frac_patients_icu()\nplot_question(peak_icu_admissions)"
      ]
    },
    {
      "cell_type": "code",
      "execution_count": 1,
      "metadata": {
      },
      "outputs": [],
      "source": [
        "@question(4201)\ndef peak_invasive_ventilation():\n    \"\"\"\n    How many patients with Covid-19 in El Paso County will require invasive \n    ventilation on the day when the number of hospital admissions of cases \n    peak?\n\n    Following @Tamay's approach:\n    https://pandemic.metaculus.com/questions/4201/#comment-28004\n\n    Not mixing in community since this is just the product of two other questions.\n    \"\"\"\n    return frac_icu_ventilation() * peak_icu_admissions()\n\nplot_question(peak_invasive_ventilation)"
      ]
    },
    {
      "cell_type": "markdown",
      "metadata": {
      },
      "source": [
        "# Generate predictions for all questions\n\n"
      ]
    },
    {
      "cell_type": "code",
      "execution_count": 1,
      "metadata": {
      },
      "outputs": [],
      "source": [
        "def model():\n    clear_mem()\n    for sampler in samplers.values():\n        sampler()\n\nsamples = ergo.run(model, num_samples=2000)\n\nsummarize_question_samples(samples)"
      ]
    },
    {
      "cell_type": "markdown",
      "metadata": {
      },
      "source": [
        "# Compare preditions to community\n\n"
      ]
    },
    {
      "cell_type": "markdown",
      "metadata": {
      },
      "source": [
        "This takes a while since we're fitting a mixture of logistic\ndistributions to our samples before visualizing (and submitting) them.\nThese may look a little different from the plots below the questions\nabove, because we've taken more samples from the distribution and we're\nfitting logistic distributions so we can submit them to metaculus\n\n"
      ]
    },
    {
      "cell_type": "code",
      "execution_count": 1,
      "metadata": {
      },
      "outputs": [],
      "source": [
        "submissions = {}\nfor sampler in samplers.values():\n    q = sampler.question\n\n    q_samples = samples[sampler.__name__]\n\n    if q.id == 4128: # Date question: Need to convert back to date from days (https://github.com/oughtinc/ergo/issues/144)\n        q_samples = np.array([START_DATE + timedelta(s) for s in q_samples])\n\n    if q.id in [4201, 4204, 4137, 4152, 4170, 4153]:\n      # Clip extreme values for questions that we had issues fitting\n      (sample_min, sample_max) = np.quantile(q_samples, [0.02, 0.98])\n      q_samples = q_samples[(q_samples >= sample_min) & (q_samples <= sample_max)]\n\n    submission = q.get_submission_from_samples(q_samples)\n    submissions[q] = submission\n\n    # the graph for this question will be too zoomed out unless we cut off more of the graph\n    if q.id == 4153:\n      q.show_prediction(q_samples, plot_samples=False, plot_fitted=True, show_community=True, percent_kept=0.7)\n    else:\n      q.show_prediction(q_samples, plot_samples=False, plot_fitted=True, show_community=True, percent_kept=0.9)"
      ]
    },
    {
      "cell_type": "code",
      "execution_count": 1,
      "metadata": {
      },
      "outputs": [],
      "source": [
        "# Should we submit this to Metaculus? If so, uncomment the following lines:\n# for q, submission in submissions.items():  \n#     print(q.submit(submission))"
      ]
    }
  ],
  "metadata": {
  },
  "nbformat": 4,
  "nbformat_minor": 0
=======
 "cells": [
  {
   "cell_type": "markdown",
   "metadata": {},
   "source": [
    "# Setup"
   ]
  },
  {
   "cell_type": "code",
   "execution_count": null,
   "metadata": {},
   "outputs": [],
   "source": [
    "%%capture\n",
    "%pip install poetry\n",
    "%pip install git+https://github.com/oughtinc/ergo.git@993c959d4b5dc5b398f02b842407814b79619a42\n",
    "%pip install xlrd\n"
   ]
  },
  {
   "cell_type": "code",
   "execution_count": null,
   "metadata": {},
   "outputs": [],
   "source": [
    "%load_ext google.colab.data_table"
   ]
  },
  {
   "cell_type": "code",
   "execution_count": null,
   "metadata": {},
   "outputs": [],
   "source": [
    "%%capture\n",
    "import ergo\n",
    "import numpy as np\n",
    "import pandas as pd\n",
    "import ssl\n",
    "import math\n",
    "import datetime\n",
    "import warnings\n",
    "import functools\n",
    "from datetime import timedelta, date\n",
    "from ergo.contrib.el_paso import *"
   ]
  },
  {
   "cell_type": "code",
   "execution_count": null,
   "metadata": {},
   "outputs": [],
   "source": [
    "warnings.filterwarnings(module=\"plotnine\", action=\"ignore\")\n",
    "warnings.filterwarnings(module=\"jax\", action=\"ignore\")\n",
    "ssl._create_default_https_context = ssl._create_unverified_context"
   ]
  },
  {
   "cell_type": "code",
   "execution_count": null,
   "metadata": {},
   "outputs": [],
   "source": [
    "metaculus = ergo.Metaculus(\n",
    "    username=\"oughtpublic\", \n",
    "    password=\"123456\",\n",
    "    api_domain = \"pandemic\"\n",
    ")"
   ]
  },
  {
   "cell_type": "markdown",
   "metadata": {},
   "source": [
    "# Ergo extensions"
   ]
  },
  {
   "cell_type": "markdown",
   "metadata": {},
   "source": [
    "We'll define some helper functions that might get moved into Ergo in the future."
   ]
  },
  {
   "cell_type": "code",
   "execution_count": null,
   "metadata": {},
   "outputs": [],
   "source": [
    "START_DATE = date(2020, 4, 1)\n",
    "\n",
    "\n",
    "def daterange(start_date, end_date):\n",
    "    for n in range(int((end_date - start_date).days)):\n",
    "        yield start_date + timedelta(n)\n",
    "\n",
    "        \n",
    "# Rejection sampling\n",
    "\n",
    "def rejection_sample(fn, condition):\n",
    "    \"\"\"\n",
    "    Sample from fn until we get a value that satisfies\n",
    "    condition, then return it.\n",
    "    \"\"\"\n",
    "    while True:        \n",
    "        value = fn()\n",
    "        if condition(value):\n",
    "            return value\n",
    "\n",
    "\n",
    "# Memoization\n",
    "\n",
    "memoized_functions = []\n",
    "\n",
    "def mem(func):\n",
    "    func = functools.lru_cache(None)(func)\n",
    "    memoized_functions.append(func)\n",
    "    return func\n",
    "\n",
    "def clear_mem():\n",
    "    for func in memoized_functions:\n",
    "        func.cache_clear()\n",
    "\n",
    "        \n",
    "# Associate models with questions\n",
    "\n",
    "# We'll add a sampler here for each question we predict on. \n",
    "# Each sampler is a function that returns a single sample\n",
    "# from our model predicting on that question.\n",
    "samplers = {}\n",
    "\n",
    "def question(question_id, community_weight=0, community_fn=None):\n",
    "    q = metaculus.get_question(question_id)\n",
    "\n",
    "    def decorator(func):\n",
    "        tag = func.__name__\n",
    "\n",
    "        @functools.wraps(func)\n",
    "        @mem\n",
    "        def sampler():\n",
    "            if ergo.flip(community_weight):\n",
    "                if community_fn:\n",
    "                    value = community_fn()\n",
    "                else:\n",
    "                    value = q.sample_community()\n",
    "            else:\n",
    "                value = func()\n",
    "            if isinstance(value, date):\n",
    "                # FIXME: Ergo needs to handle dates\n",
    "                ergo.tag(int((value - START_DATE).days), tag)\n",
    "            else:\n",
    "                ergo.tag(value, tag)\n",
    "            return value\n",
    "        sampler.question = q\n",
    "        samplers[q.id] = sampler\n",
    "        return sampler\n",
    "    return decorator\n",
    "\n",
    "def summarize_question_samples(samples):\n",
    "    sampler_tags = [sampler.__name__ for sampler in samplers.values()]\n",
    "    tags_to_show = [tag for tag in sampler_tags if tag in samples.columns]\n",
    "    samples_to_show = samples[tags_to_show]\n",
    "    summary = samples_to_show.describe().transpose().round(2)\n",
    "    display(summary)\n",
    "\n",
    "def plot_question(sampler, num_samples=200, bw=None):\n",
    "  def model():\n",
    "      clear_mem()\n",
    "      sampler()\n",
    "\n",
    "  samples = ergo.run(model, num_samples=num_samples)\n",
    "\n",
    "  summarize_question_samples(samples)\n",
    "\n",
    "  q = sampler.question\n",
    "\n",
    "  q_samples = samples[sampler.__name__]\n",
    "\n",
    "  if q.id == 4128: # Date question: Need to convert back to date from days (https://github.com/oughtinc/ergo/issues/144)\n",
    "      q_samples = np.array([START_DATE + timedelta(s) for s in q_samples])\n",
    "\n",
    "  if bw is not None:\n",
    "      q.show_prediction(samples=q_samples, show_community=True, percent_kept=0.9, bw=bw)\n",
    "  else:\n",
    "      q.show_prediction(samples=q_samples, show_community=True, percent_kept=0.9)"
   ]
  },
  {
   "cell_type": "markdown",
   "metadata": {},
   "source": [
    "# External data (cases, estimates, models)"
   ]
  },
  {
   "cell_type": "markdown",
   "metadata": {},
   "source": [
    "## Texas government cases data"
   ]
  },
  {
   "cell_type": "code",
   "execution_count": null,
   "metadata": {},
   "outputs": [],
   "source": [
    "el_paso_cases = texas_data.get_el_paso_data()\n",
    "\n",
    "el_paso_cases"
   ]
  },
  {
   "cell_type": "markdown",
   "metadata": {},
   "source": [
    "## @onlyasith's cases model\n",
    "\n"
   ]
  },
  {
   "cell_type": "markdown",
   "metadata": {},
   "source": [
    "Pulled [here](https://docs.google.com/spreadsheets/d/1L6pzFAEJ6MfnUwt-ea6tetKyvdi0YubnK_70SGm436c/edit#gid=1807978187)"
   ]
  },
  {
   "cell_type": "code",
   "execution_count": null,
   "metadata": {},
   "outputs": [],
   "source": [
    "projected_cases = onlyasith.get_onlyasith_results()\n",
    "\n",
    "projected_cases"
   ]
  },
  {
   "cell_type": "markdown",
   "metadata": {},
   "source": [
    "## @KrisMoore's compiled data\n",
    "\n",
    "Pulled [here](https://docs.google.com/spreadsheets/d/1eGF9xYmDmvAkr-dCmd-N4efHzPyYEfVl0YmL9zBvH9Q/edit#gid=1694267458)."
   ]
  },
  {
   "cell_type": "code",
   "execution_count": null,
   "metadata": {},
   "outputs": [],
   "source": [
    "compiled_data = krismoore.get_krismoore_data()\n",
    "\n",
    "compiled_data"
   ]
  },
  {
   "cell_type": "markdown",
   "metadata": {},
   "source": [
    "## @brachbach model (cases -> hospitalized)"
   ]
  },
  {
   "cell_type": "code",
   "execution_count": null,
   "metadata": {},
   "outputs": [],
   "source": [
    "get_daily_hospital_confirmed = brachbach.get_daily_hospital_confirmed"
   ]
  },
  {
   "cell_type": "markdown",
   "metadata": {},
   "source": [
    "# Model components"
   ]
  },
  {
   "cell_type": "code",
   "execution_count": null,
   "metadata": {},
   "outputs": [],
   "source": [
    "@mem\n",
    "def daily_infections(date: date) -> int:\n",
    "    \"\"\"\n",
    "    What is the number of reported (new) Covid-19 infections on [date]?\n",
    "    \"\"\"\n",
    "    try:\n",
    "        # Look up Texas Government data\n",
    "        new_cases = el_paso_cases.loc[date, \"New cases\"]\n",
    "        if np.isnan(new_cases):\n",
    "            raise KeyError\n",
    "        return new_cases\n",
    "    except KeyError:\n",
    "        try:\n",
    "            # Look up projections from @onlyasith's model\n",
    "            cases = projected_cases.loc[date, \"New cases\"]\n",
    "            if np.isnan(cases):\n",
    "                raise KeyError\n",
    "            \n",
    "            # Add some (fairly arbitrary) uncertainty around this point estimate\n",
    "            if cases == 0:\n",
    "              return cases\n",
    "            cases_estimate = ergo.lognormal_from_interval(cases * 0.8, cases * 1.2)\n",
    "            return np.clip(cases_estimate, cases * 0.5, cases * 2)\n",
    "        except KeyError:\n",
    "            # We're beyond the time range for data and model\n",
    "            return 0\n",
    "\n",
    "@mem\n",
    "def mean_infections(start_date: date, end_date: date):\n",
    "    \"\"\"\n",
    "    What is the average number of reported new infections for this range of \n",
    "    dates? (Including start date, excluding end date)\n",
    "    \"\"\"\n",
    "    days = daterange(start_date, end_date)\n",
    "    return np.mean([daily_infections(day) for day in days])\n",
    "\n",
    "@mem\n",
    "def sma_infections(date: date):\n",
    "    \"\"\"\n",
    "    The simple moving average of infections for a date.\n",
    "    \n",
    "    Defined in https://pandemic.metaculus.com/questions/4128:\n",
    "    \n",
    "    'The 2-day SMA is defined as the unweighted average (arithmetic mean)\n",
    "    over the current day and the previous day.'\n",
    "    \"\"\"\n",
    "    return mean_infections(date - timedelta(1), date + timedelta(1))\n",
    "\n",
    "# Build @brachbach model\n",
    "hospital_confirmed_from_daily_infected_model = get_daily_hospital_confirmed(compiled_data, daily_infections)\n",
    "\n",
    "@mem\n",
    "def hospital_confirmed_for_date(date: date) -> int:\n",
    "    \"\"\"\n",
    "    The total number of lab-confirmed COVID-19 patients in El Paso County in\n",
    "    the hospital on this date\n",
    "    \"\"\"\n",
    "    try:\n",
    "        # Look up in-hospital confirmed cases from @KrisMoore's compiled data\n",
    "        new_hospital_confirmed = compiled_data.loc[date, \"In hospital confirmed\"]\n",
    "        if np.isnan(new_hospital_confirmed):\n",
    "            raise KeyError\n",
    "        return new_hospital_confirmed\n",
    "    except KeyError:\n",
    "        try:\n",
    "            # Get point estimate from @brachbach's regression model\n",
    "            cases = hospital_confirmed_from_daily_infected_model(date)\n",
    "            \n",
    "            # Add some (fairly arbitrary) uncertainty around this point estimate\n",
    "            if cases == 0:\n",
    "              return cases\n",
    "            cases_estimate = ergo.lognormal_from_interval(cases * 0.8, cases * 1.2)\n",
    "            return np.clip(cases_estimate, cases * 0.5, cases * 2)\n",
    "        except KeyError:\n",
    "            return 0\n",
    "\n",
    "@mem\n",
    "def frac_icu_ventilation():\n",
    "    \"\"\"\n",
    "    Proportion of ICU admissions requiring ventilation\n",
    "\n",
    "    Approach (PabloStafforini et al): \n",
    "    https://pandemic.metaculus.com/questions/4154/#comment-28155\n",
    "\n",
    "    TODO: \n",
    "    - Improve how we use case data\n",
    "    - Add qualitative adjustments\n",
    "    \"\"\"\n",
    "    ventilation_pseudocounts = 25 + 17 + 0.05 * 1150 + 0.1 * 132\n",
    "    icu_pseudocounts = 100 + 36 + 0.05 * 1300 + 0.1 * 196\n",
    "    return ergo.beta_from_hits(ventilation_pseudocounts, icu_pseudocounts)\n",
    "\n",
    "@mem\n",
    "def peak_compatible_with_historical_data(peak_date):\n",
    "    if not peak_date in el_paso_cases.index:\n",
    "        return True\n",
    "    for comparison_date in daterange(START_DATE, peak_date + timedelta(11)):\n",
    "        if comparison_date not in el_paso_cases.index:\n",
    "            continue\n",
    "        if sma_infections(comparison_date) > sma_infections(peak_date):\n",
    "            return False\n",
    "        if sma_infections(comparison_date) == sma_infections(peak_date) and comparison_date > peak_date:\n",
    "            return False\n",
    "    return True"
   ]
  },
  {
   "cell_type": "markdown",
   "metadata": {},
   "source": [
    "# El Paso questions"
   ]
  },
  {
   "cell_type": "code",
   "execution_count": null,
   "metadata": {},
   "outputs": [],
   "source": [
    "@mem\n",
    "def peak_infection_date_community():\n",
    "    \"\"\"\n",
    "    The community assigns probability to some dates in the past\n",
    "    that we already know were not the peak.\n",
    "    So instead of sampling from the full community distribution,\n",
    "    sample from the portion of the community distribution\n",
    "    that is plausibly correct.\n",
    "    \"\"\"    \n",
    "    peak_date = rejection_sample(\n",
    "        peak_infection_date.question.sample_community, \n",
    "        peak_compatible_with_historical_data)\n",
    "    return peak_date\n",
    "\n",
    "\n",
    "@question(4128, community_weight=0.5, community_fn=peak_infection_date_community)\n",
    "def peak_infection_date() -> date:\n",
    "    \"\"\"\n",
    "    When will El Paso County, Texas, experience its first peak number of COVID\n",
    "    infections?\n",
    "    \n",
    "    From https://pandemic.metaculus.com/questions/4128:\n",
    "    'This question resolves as the date for which\n",
    "    the 2-day simple moving average(SMA) of the number of reported new infections\n",
    "    is strictly greater than the 2-day SMA over the subsequent 10 days.'\n",
    "    \"\"\"\n",
    "    end_date = date(2020, 7, 1)\n",
    "    for today in daterange(START_DATE, end_date):\n",
    "        sma_today = sma_infections(today)\n",
    "        future_smas = [sma_infections(today + timedelta(i)) for i in range(1,11)]\n",
    "        if sma_today > max(future_smas):\n",
    "            return today\n",
    "    return end_date\n",
    "\n",
    "plot_question(peak_infection_date)"
   ]
  },
  {
   "cell_type": "code",
   "execution_count": null,
   "metadata": {},
   "outputs": [],
   "source": [
    "@question(4137, community_weight=0.5)\n",
    "def peak_infections():\n",
    "    \"\"\"\n",
    "    How many new infections will be reported in El Paso on the day on which\n",
    "    the number of new reported infections peaks?\n",
    "    \"\"\"\n",
    "    peak = peak_infection_date()\n",
    "    return daily_infections(peak)\n",
    "plot_question(peak_infections)"
   ]
  },
  {
   "cell_type": "code",
   "execution_count": null,
   "metadata": {},
   "outputs": [],
   "source": [
    "@question(4152, community_weight=0.5)\n",
    "def mean_infections_peak345():\n",
    "    \"\"\"\n",
    "    What will the average number of reported daily infections be in El Paso,\n",
    "    over the 3rd, 4th and 5th days after the first \"peak\"?\n",
    "    \"\"\"\n",
    "    peak = peak_infection_date()\n",
    "    return mean_infections(peak + timedelta(3), peak + timedelta(6))\n",
    "plot_question(mean_infections_peak345)"
   ]
  },
  {
   "cell_type": "code",
   "execution_count": null,
   "metadata": {},
   "outputs": [],
   "source": [
    "\n",
    "@question(4170, community_weight=0.8)\n",
    "def mean_infections_peak678():\n",
    "    \"\"\"\n",
    "    What will the average number of reported daily infections be in El Paso,\n",
    "    over the 6th, 7th and 8th days after the first \"peak\"?  \n",
    "    \"\"\"\n",
    "    peak = peak_infection_date()\n",
    "    return mean_infections(peak + timedelta(6), peak + timedelta(9))\n",
    "plot_question(mean_infections_peak678)"
   ]
  },
  {
   "cell_type": "code",
   "execution_count": null,
   "metadata": {},
   "outputs": [],
   "source": [
    "@question(4155, community_weight=0.7)\n",
    "def frac_patients_icu():\n",
    "    \"\"\"\n",
    "    What portion of in-hospital cases in El Paso County will require admission\n",
    "    to the ICU?\n",
    "\n",
    "    Following @katifish's approach:\n",
    "    https://pandemic.metaculus.com/questions/4155/#comment-28054\n",
    "\n",
    "    TODO: Add others from katifish comment\n",
    "    \"\"\"\n",
    "    alpha = 0.1 # Rescaling counts becase we're more uncertain than implied by counts\n",
    "    return ergo.random_choice([\n",
    "      ergo.beta_from_hits(alpha * 121, alpha * 508),\n",
    "      ergo.beta_from_hits(alpha * 181, alpha * 507),\n",
    "    ])\n",
    "plot_question(frac_patients_icu)"
   ]
  },
  {
   "cell_type": "code",
   "execution_count": null,
   "metadata": {},
   "outputs": [],
   "source": [
    "@question(4154, community_weight=0.3)\n",
    "def frac_patients_invasive():\n",
    "    \"\"\"\n",
    "    What portion of in-hospital patients with Covid-19 in El Paso County will\n",
    "    require invasive ventilation?\n",
    "\n",
    "    Following @PabloStafforini's indirect estimation approach:\n",
    "    https://pandemic.metaculus.com/questions/4154/#comment-28155\n",
    "\n",
    "    TODO:\n",
    "    - Combine with direct estimate\n",
    "      direct_estimate = ergo.beta_from_hits(0.1 * 130, 0.1 * 393)\n",
    "    \"\"\"\n",
    "    return frac_patients_icu() * frac_icu_ventilation()\n",
    "plot_question(frac_patients_invasive)"
   ]
  },
  {
   "cell_type": "code",
   "execution_count": null,
   "metadata": {},
   "outputs": [],
   "source": [
    "@question(4153, community_weight=0.3)\n",
    "def max_30d_hospital_confirmed_for_peak():\n",
    "    \"\"\"\n",
    "    What will the maximum number of in-hospital lab-confirmed COVID-19 \n",
    "    patients in El Paso County, in the 30-day period during which the \"peak\"\n",
    "    occurs?\n",
    "    \"\"\"\n",
    "    peak = peak_infection_date()\n",
    "    days = daterange(peak - timedelta(15), peak + timedelta(15))\n",
    "    return max(hospital_confirmed_for_date(day) for day in days)\n",
    "\n",
    "plot_question(max_30d_hospital_confirmed_for_peak, bw=0.01)"
   ]
  },
  {
   "cell_type": "code",
   "execution_count": null,
   "metadata": {},
   "outputs": [],
   "source": [
    "@question(4204)\n",
    "def peak_icu_admissions():\n",
    "    \"\"\"\n",
    "    How many patients with Covid-19 in El Paso County will be admitted to the\n",
    "    ICU on the day when the number of hospital admissions of cases peak?\n",
    "\n",
    "    Following @Tamay's approach:\n",
    "    https://pandemic.metaculus.com/questions/4204/\n",
    "\n",
    "    Alternative:    \n",
    "    - peak = peak_hospitalizations_date()\n",
    "    - return daily_icu_admissions(peak)\n",
    "\n",
    "    FIXME: Admissions vs in-hospital patients unclear\n",
    "\n",
    "    Not mixing in community since this is just the product of two other questions.    \n",
    "    \"\"\"\n",
    "    max_patients = max_30d_hospital_confirmed_for_peak()\n",
    "    return max_patients * frac_patients_icu()\n",
    "plot_question(peak_icu_admissions)"
   ]
  },
  {
   "cell_type": "code",
   "execution_count": null,
   "metadata": {},
   "outputs": [],
   "source": [
    "@question(4201)\n",
    "def peak_invasive_ventilation():\n",
    "    \"\"\"\n",
    "    How many patients with Covid-19 in El Paso County will require invasive \n",
    "    ventilation on the day when the number of hospital admissions of cases \n",
    "    peak?\n",
    "\n",
    "    Following @Tamay's approach:\n",
    "    https://pandemic.metaculus.com/questions/4201/#comment-28004\n",
    "\n",
    "    Not mixing in community since this is just the product of two other questions.\n",
    "    \"\"\"\n",
    "    return frac_icu_ventilation() * peak_icu_admissions()\n",
    "\n",
    "plot_question(peak_invasive_ventilation)"
   ]
  },
  {
   "cell_type": "markdown",
   "metadata": {},
   "source": [
    "# Generate predictions for all questions"
   ]
  },
  {
   "cell_type": "code",
   "execution_count": null,
   "metadata": {},
   "outputs": [],
   "source": [
    "def model():\n",
    "    clear_mem()\n",
    "    for sampler in samplers.values():\n",
    "        sampler()\n",
    "\n",
    "samples = ergo.run(model, num_samples=2000)\n",
    "\n",
    "summarize_question_samples(samples)"
   ]
  },
  {
   "cell_type": "markdown",
   "metadata": {},
   "source": [
    "# Compare predictions to community"
   ]
  },
  {
   "cell_type": "markdown",
   "metadata": {},
   "source": [
    "This takes a while since we're fitting a mixture of logistic distributions to our samples before visualizing (and submitting) them.\n",
    "These may look a little different from the plots below the questions above, because we've taken more samples from the distribution and we're fitting logistic distributions so we can submit them to metaculus"
   ]
  },
  {
   "cell_type": "code",
   "execution_count": null,
   "metadata": {},
   "outputs": [],
   "source": [
    "submissions = {}\n",
    "for sampler in samplers.values():\n",
    "    q = sampler.question\n",
    "\n",
    "    q_samples = samples[sampler.__name__]\n",
    "\n",
    "    if q.id == 4128: # Date question: Need to convert back to date from days (https://github.com/oughtinc/ergo/issues/144)\n",
    "        q_samples = np.array([START_DATE + timedelta(s) for s in q_samples])\n",
    "\n",
    "    if q.id in [4201, 4204, 4137, 4152, 4170, 4153]:\n",
    "      # Clip extreme values for questions that we had issues fitting\n",
    "      (sample_min, sample_max) = np.quantile(q_samples, [0.04, 0.96])\n",
    "      q_samples = q_samples[(q_samples >= sample_min) & (q_samples <= sample_max)]\n",
    "\n",
    "    submission = q.get_submission_from_samples(q_samples)\n",
    "    submissions[q] = submission\n",
    "\n",
    "    # the graph for this question will be too zoomed out unless we cut off more of the graph\n",
    "    if q.id == 4153:\n",
    "      q.show_prediction(q_samples, plot_samples=False, plot_fitted=True, show_community=True, percent_kept=0.7)\n",
    "    else:\n",
    "      q.show_prediction(q_samples, plot_samples=False, plot_fitted=True, show_community=True, percent_kept=0.9)"
   ]
  },
  {
   "cell_type": "code",
   "execution_count": null,
   "metadata": {},
   "outputs": [],
   "source": [
    "# Should we submit this to Metaculus? If so, uncomment the following lines:\n",
    "# for q, submission in submissions.items():  \n",
    "#     print(q.submit(submission))"
   ]
  }
 ],
 "metadata": {
  "jupytext": {
   "cell_metadata_filter": "-all",
   "main_language": "python",
   "notebook_metadata_filter": "-all"
  }
 },
 "nbformat": 4,
 "nbformat_minor": 4
>>>>>>> c4538e86
}<|MERGE_RESOLUTION|>--- conflicted
+++ resolved
@@ -1,556 +1,4 @@
 {
-<<<<<<< HEAD
-  "cells": [
-    {
-      "cell_type": "markdown",
-      "metadata": {
-      },
-      "source": [
-        "# Setup\n\n"
-      ]
-    },
-    {
-      "cell_type": "code",
-      "execution_count": 1,
-      "metadata": {
-      },
-      "outputs": [],
-      "source": [
-        "%%capture\n%pip install poetry\n%pip install git+https://github.com/oughtinc/ergo.git@993c959d4b5dc5b398f02b842407814b79619a42\n%pip install xlrd"
-      ]
-    },
-    {
-      "cell_type": "code",
-      "execution_count": 1,
-      "metadata": {
-      },
-      "outputs": [],
-      "source": [
-        "%load_ext google.colab.data_table"
-      ]
-    },
-    {
-      "cell_type": "code",
-      "execution_count": 1,
-      "metadata": {
-      },
-      "outputs": [],
-      "source": [
-        "%%capture\nimport ergo\nimport numpy as np\nimport pandas as pd\nimport ssl\nimport math\nimport datetime\nimport warnings\nimport functools\nfrom datetime import timedelta, date\nfrom ergo.contrib.el_paso import *"
-      ]
-    },
-    {
-      "cell_type": "code",
-      "execution_count": 1,
-      "metadata": {
-      },
-      "outputs": [],
-      "source": [
-        "warnings.filterwarnings(module=\"plotnine\", action=\"ignore\")\nwarnings.filterwarnings(module=\"jax\", action=\"ignore\")\nssl._create_default_https_context = ssl._create_unverified_context"
-      ]
-    },
-    {
-      "cell_type": "code",
-      "execution_count": 1,
-      "metadata": {
-      },
-      "outputs": [],
-      "source": [
-        "metaculus = ergo.Metaculus(\n    username=\"oughtpublic\", \n    password=\"123456\",\n    api_domain = \"pandemic\"\n)"
-      ]
-    },
-    {
-      "cell_type": "markdown",
-      "metadata": {
-      },
-      "source": [
-        "# Ergo extensions\n\n"
-      ]
-    },
-    {
-      "cell_type": "markdown",
-      "metadata": {
-      },
-      "source": [
-        "We'll define some helper functions that might get moved into Ergo in the\nfuture.\n\n"
-      ]
-    },
-    {
-      "cell_type": "code",
-      "execution_count": 1,
-      "metadata": {
-      },
-      "outputs": [],
-      "source": [
-        "START_DATE = date(2020, 4, 1)\n\n\ndef daterange(start_date, end_date):\n    for n in range(int((end_date - start_date).days)):\n        yield start_date + timedelta(n)\n\n\n# Memoization\n\nmemoized_functions = []\n\ndef mem(func):\n    func = functools.lru_cache(None)(func)\n    memoized_functions.append(func)\n    return func\n\ndef clear_mem():\n    for func in memoized_functions:\n        func.cache_clear()\n\n# Associate models with questions\n\n# We'll add a sampler here for each question we predict on. \n# Each sampler is a function that returns a single sample\n# from our model predicting on that question.\nsamplers = {}\n\ndef question(question_id, community_weight=0):\n    q = metaculus.get_question(question_id)\n\n    def decorator(func):\n        tag = func.__name__\n\n        @functools.wraps(func)\n        @mem\n        def sampler():\n            if ergo.flip(community_weight):\n                value = q.sample_community()\n            else:\n                value = func()\n            if isinstance(value, date):\n                # FIXME: Ergo needs to handle dates\n                ergo.tag(int((value - START_DATE).days), tag)\n            else:\n                ergo.tag(value, tag)\n            return value\n        sampler.question = q\n        samplers[q.id] = sampler\n        return sampler\n    return decorator\n\ndef summarize_question_samples(samples):\n    sampler_tags = [sampler.__name__ for sampler in samplers.values()]\n    tags_to_show = [tag for tag in sampler_tags if tag in samples.columns]\n    samples_to_show = samples[tags_to_show]\n    summary = samples_to_show.describe().transpose().round(2)\n    display(summary)\n\n\ndef sample_from_ensemble(models, weights):\n    \"\"\"\n    Sample models in proportion to weights\n    \"\"\"\n    return lambda : ergo.random_choice(models, weights)\n\n\ndef plot_question(sampler, num_samples=200, bw=None):\n  def model():\n      clear_mem()\n      sampler()\n\n  samples = ergo.run(model, num_samples=num_samples)\n\n  summarize_question_samples(samples)\n\n  q = sampler.question\n\n  q_samples = samples[sampler.__name__]\n\n  if q.id == 4128: # Date question: Need to convert back to date from days (https://github.com/oughtinc/ergo/issues/144)\n      q_samples = np.array([START_DATE + timedelta(s) for s in q_samples])\n\n  if bw is not None:\n      q.show_prediction(samples=q_samples, show_community=True, percent_kept=0.9, bw=bw)\n  else:\n      q.show_prediction(samples=q_samples, show_community=True, percent_kept=0.9)"
-      ]
-    },
-    {
-      "cell_type": "markdown",
-      "metadata": {
-      },
-      "source": [
-        "# External data (cases, estimates, models)\n\n"
-      ]
-    },
-    {
-      "cell_type": "markdown",
-      "metadata": {
-      },
-      "source": [
-        "## Texas government cases data\n\n"
-      ]
-    },
-    {
-      "cell_type": "code",
-      "execution_count": 1,
-      "metadata": {
-      },
-      "outputs": [],
-      "source": [
-        "el_paso_cases = texas_data.get_el_paso_data()\n\nel_paso_cases"
-      ]
-    },
-    {
-      "cell_type": "markdown",
-      "metadata": {
-      },
-      "source": [
-        "## @onlyasith's cases model\n\n"
-      ]
-    },
-    {
-      "cell_type": "markdown",
-      "metadata": {
-      },
-      "source": [
-        "Pulled from [here](https://docs.google.com/spreadsheets/d/1L6pzFAEJ6MfnUwt-ea6tetKyvdi0YubnK_70SGm436c/edit#gid=1807978187)\n\n"
-      ]
-    },
-    {
-      "cell_type": "code",
-      "execution_count": 1,
-      "metadata": {
-      },
-      "outputs": [],
-      "source": [
-        "projected_cases = onlyasith.get_onlyasith_results()\n\nprojected_cases"
-      ]
-    },
-    {
-      "cell_type": "markdown",
-      "metadata": {
-      },
-      "source": [
-        "## Shaman et al. model of confirmed cases\n\n"
-      ]
-    },
-    {
-      "cell_type": "markdown",
-      "metadata": {
-      },
-      "source": [
-        "[research article](https://www.medrxiv.org/content/10.1101/2020.03.21.20040303v2)\n\nPulled from [here](https://github.com/shaman-lab/COVID-19Projection)\n\n"
-      ]
-    },
-    {
-      "cell_type": "code",
-      "execution_count": 1,
-      "metadata": {
-      },
-      "outputs": [],
-      "source": [
-        "scenarios = [\"Projection_nointerv\", \"Projection_60contact\", \"Projection_70contact\", \"Projection_80contact\"]\ncu_model_data = {}\nfor scenario in scenarios:\n  df = pd.read_csv(f\"https://raw.githubusercontent.com/shaman-lab/COVID-19Projection/master/Projection_April26/{scenario}.csv\", parse_dates=[\"Date\"])\n  df = df[df.county == \"El Paso County TX\"]\n  df[\"Date\"] = df[\"Date\"].apply(lambda x: x.date())\n  df.set_index(\"Date\", inplace = True)\n\n  cu_model_data[scenario] = df\n\n\n@mem\ndef cu_model_scenario():\n  \"\"\"Which of the model scenarios are we in?\"\"\"\n  return ergo.random_choice([s for s in cu_model_data.keys()])\n\n@mem\ndef cu_model_quantile():\n  \"\"\"Where in the distribution of model outputs are we for this model run?\n\n  Want to be consistent across time, so we sample it once per model run\"\"\"\n  return ergo.uniform()\n\n#df = pd.read_csv(f\"https://raw.githubusercontent.com/shaman-lab/COVID-19Projection/master/Projection_April26/Projection_nointerv.csv\", parse_dates=[\"Date\"])\n#df = pd.read_csv(f\"https://raw.githubusercontent.com/shaman-lab/COVID-19Projection/master/Projection_April26/{scenario}.csv\", index_col=\"Date\", parse_dates=True)"
-      ]
-    },
-    {
-      "cell_type": "markdown",
-      "metadata": {
-      },
-      "source": [
-        "## @KrisMoore's compiled data\n\n"
-      ]
-    },
-    {
-      "cell_type": "markdown",
-      "metadata": {
-      },
-      "source": [
-        "Pulled from [here](https://docs.google.com/spreadsheets/d/1eGF9xYmDmvAkr-dCmd-N4efHzPyYEfVl0YmL9zBvH9Q/edit#gid=1694267458)\n\n"
-      ]
-    },
-    {
-      "cell_type": "code",
-      "execution_count": 1,
-      "metadata": {
-      },
-      "outputs": [],
-      "source": [
-        "compiled_data = krismoore.get_krismoore_data()\n\ncompiled_data"
-      ]
-    },
-    {
-      "cell_type": "markdown",
-      "metadata": {
-      },
-      "source": [
-        "## @brachbach model (cases -> hospitalized)\n\n"
-      ]
-    },
-    {
-      "cell_type": "code",
-      "execution_count": 1,
-      "metadata": {
-      },
-      "outputs": [],
-      "source": [
-        "get_daily_hospital_confirmed = brachbach.get_daily_hospital_confirmed"
-      ]
-    },
-    {
-      "cell_type": "markdown",
-      "metadata": {
-      },
-      "source": [
-        "# Model components\n\n"
-      ]
-    },
-    {
-      "cell_type": "markdown",
-      "metadata": {
-      },
-      "source": [
-        "Many of the Metaculus questions are asking to quantify the result of complex causal processes. To answer 'How many total patients are in the ICU on [date]?' requires a specification of which factors lead to an ICO patient&#x2014;from the societal processes that are adopted -> exposure risk -> disease development trajectory -> # icu patients. We adopt the approach of trying to explicitly specify the causal process underlying each question. In this section we model some of the relevant variables we will make use of in the next section's models. We will take an ensemble of models approach. We will therefore sometimes specify multiple models for each variable we are interested in. These models can be mixed together to (hopefully) result in more robust predictions. Ultimately the mixture parameter would be a random variable conditioned on the model's success. At the moment it is a parameter for the modeler to explicitly tune.\n\n"
-      ]
-    },
-    {
-      "cell_type": "markdown",
-      "metadata": {
-      },
-      "source": [
-        "## Daily Infections\n\n"
-      ]
-    },
-    {
-      "cell_type": "markdown",
-      "metadata": {
-      },
-      "source": [
-        "Shaman Model\n\n"
-      ]
-    },
-    {
-      "cell_type": "code",
-      "execution_count": 1,
-      "metadata": {
-      },
-      "outputs": [],
-      "source": [
-        "def daily_infections_cu_model(date: date) -> int:\n    \"\"\"\n    Predict the number of reported (new) Covid-19 infections on [date]\n    using the Columbia model\n    \"\"\"\n    scenario = cu_model_scenario()\n    quantile = cu_model_quantile()\n\n    # Extract quantiles of the model distribution\n    xs = np.array([0.025, 0.25, 0.5, 0.75, 0.975])\n    ys = np.array([\n        cu_model_data[scenario][s][date] for s in [\"report_2.5\", \"report_25\", \"report_50\", \"report_75\", \"report_97.5\"]\n    ])\n    # Linearly interpolate\n    return np.interp(quantile, xs, ys)"
-      ]
-    },
-    {
-      "cell_type": "markdown",
-      "metadata": {
-      },
-      "source": [
-        "onlyasith model+\n\n"
-      ]
-    },
-    {
-      "cell_type": "code",
-      "execution_count": 1,
-      "metadata": {
-      },
-      "outputs": [],
-      "source": [
-        "@mem\ndef daily_infections_base_model(date: date) -> int:\n    \"\"\"\n    What is the number of reported (new) Covid-19 infections on [date]?\n    \"\"\"\n    try:\n        # Look up projections from @onlyasith's model\n        cases = projected_cases.loc[date, \"New cases\"]\n        if np.isnan(cases):\n            raise KeyError\n\n        # Add some (fairly arbitrary) uncertainty around this point estimate\n        if cases == 0:\n          return cases\n      cases_estimate = ergo.lognormal_from_interval(cases * 0.8, cases * 1.2)\n        return np.clip(cases_estimate, cases * 0.5, cases * 2)\n        except KeyError:\n            # We're beyond the time range for data and model"
-      ]
-    },
-    {
-      "cell_type": "markdown",
-      "metadata": {
-      },
-      "source": [
-        "Sample from ensemble\n\n"
-      ]
-    },
-    {
-      "cell_type": "code",
-      "execution_count": 1,
-      "metadata": {
-      },
-      "outputs": [],
-      "source": [
-        "@mem\ndef daily_infections_v1(date: date) -> int:\n    \"\"\"\n    What is the number of reported (new) Covid-19 infections on [date]?\n    \"\"\"\n    try:\n      infections = el_paso_cases.loc[date, \"New cases\"]\n      if np.isnan(infections):\n        raise KeyError\n      return infections\n    except KeyError:\n      model = sample_from_ensemble([daily_infections_cu_model, daily_infections_base_model], [.8, .2])\n      infections = model(date)\n        if np.isnan(infections):\n          raise KeyError\n        return int(round(infections))\n      except KeyError:\n        print(\"we shouldn't be cool with this\")\n        continue\n    return 0 # should we be cool with this?"
-      ]
-    },
-    {
-      "cell_type": "markdown",
-      "metadata": {
-      },
-      "source": [
-        "Sample from ensemble original\n\n"
-      ]
-    },
-    {
-      "cell_type": "code",
-      "execution_count": 1,
-      "metadata": {
-      },
-      "outputs": [],
-      "source": [
-        "def predict_daily_infections(date: date) -> int:\n    \"\"\"\n    Predict the number of reported (new) Covid-19 infections on [date].\n    \"\"\"\n\n    @mem\n    def get_infections_models_by_preference():\n      \"\"\"\n      Set a primary and secondary model.\n      We need the secondary model to fail over toin case the primary model is missing data.\n      Memoize this preference ordering so that we use the same primary model\n      throughout any given run.\n      \"\"\"\n      if ergo.flip(0.7):\n        return [predict_daily_infections_cu_model, lambda date: onlyasith_cases.loc[date, \"New cases\"]]\n\n      return [lambda date: onlyasith_cases.loc[date, \"New cases\"], predict_daily_infections_cu_model]\n\n    models_by_preference = get_infections_models_by_preference()\n\n    for model in models_by_preference:\n      try:\n        infections = model(date)\n        if np.isnan(infections):\n          raise KeyError\n        return int(round(infections))\n      except KeyError:\n        continue\n\n    return 0\n\n@mem\ndef daily_infections_v0(date: date) -> int:\n    \"\"\"\n    What is the number of reported (new) Covid-19 infections on [date]?\n    \"\"\"\n    try:\n      new_cases = el_paso_cases.loc[date, \"New cases\"]\n      if np.isnan(new_cases):\n        raise KeyError\n      return new_cases\n    except KeyError:\n      return predict_daily_infections(date)"
-      ]
-    },
-    {
-      "cell_type": "code",
-      "execution_count": 1,
-      "metadata": {
-      },
-      "outputs": [],
-      "source": [
-        "@mem\ndef mean_infections(start_date: date, end_date: date):\n    \"\"\"\n    What is the average number of reported new infections for this range of \n    dates? (Including start date, excluding end date)\n    \"\"\"\n    days = daterange(start_date, end_date)\n    return np.mean([daily_infections_v0(day) for day in days])"
-      ]
-    },
-    {
-      "cell_type": "markdown",
-      "metadata": {
-      },
-      "source": [
-        "## Confirmed Hospital Patients\n\n"
-      ]
-    },
-    {
-      "cell_type": "markdown",
-      "metadata": {
-      },
-      "source": [
-        "Model from Shaman et al.\n\n"
-      ]
-    },
-    {
-      "cell_type": "code",
-      "execution_count": 1,
-      "metadata": {
-      },
-      "outputs": [],
-      "source": [
-        "@mem\ndef get_hospital_confirmed_from_daily_infected_model():\n    \n    # from https://penn-chime.phl.io/\n    hospital_stay_days_point_estimate = 7\n\n    hospital_stay_days_fuzzed = round(\n        float(ergo.normal_from_interval(\n            hospital_stay_days_point_estimate * 0.5,\n            hospital_stay_days_point_estimate * 1.5\n        ))\n    )\n\n    hospital_stay_days = max(1, hospital_stay_days_fuzzed)\n\n    has_hospital_confirmed = compiled_data[compiled_data[\"In hospital confirmed\"].notna()]\n\n    data_dates = has_hospital_confirmed.index\n\n    # for each date for which we have data for how many lab-confirmed COVID patients were in the hospital,\n    # how many new confirmed cases were there over the past hospital_stay_days days?\n    def get_recent_infected_data(date):\n      return sum([daily_infections_v0(date - timedelta(n))\n        for n in range(0, hospital_stay_days)])\n\n    recent_infected_data = [[get_recent_infected_data(date)]\n      for date in data_dates]\n\n    reg = LinearRegression(fit_intercept=False).fit(\n        recent_infected_data,\n        has_hospital_confirmed[\"In hospital confirmed\"])\n\n    # TODO: consider adding uncertainty to the fit here\n\n    # now that we've related current hospitalized cases and recent confirmed cases,\n    # return a function that allows us to predict hospitalized cases given estimates\n    # of future confirmed cases\n    def hospital_confirmed_from_daily_infected_model(date: date):\n      recent_infected = sum([daily_infections_v0(date - timedelta(n))\n        for n in range(0, hospital_stay_days)])\n      return int(round(reg.predict([[recent_infected]])[0]))\n  \n    return hospital_confirmed_from_daily_infected_model\n\n@mem\ndef hospital_confirmed_for_date(date: date) -> int:\n    \"\"\"\n    The total number of lab-confirmed COVID-19 \n    patients in El Paso County in the hospital on this date\n    \"\"\"\n\n    # We predict the number of lab-confirmed COVID patients\n    # in the hospital on some date\n    # as some multiple of the number of new confirmed COVID cases\n    # over the past 7 or so days\n    # (since someone who gets admitted to the hospital for COVID\n    # will probably stay there for 7 or so days)\n\n    hospital_confirmed_from_daily_infected_model = get_hospital_confirmed_from_daily_infected_model()\n\n    try:\n      new_hospital_confirmed = compiled_data.loc[date, \"In hospital confirmed\"]\n      if np.isnan(new_hospital_confirmed):\n        raise KeyError\n      return new_hospital_confirmed\n    except KeyError:\n      return hospital_confirmed_from_daily_infected_model(date)"
-      ]
-    },
-    {
-      "cell_type": "markdown",
-      "metadata": {
-      },
-      "source": [
-        "@brachbach model\n\n"
-      ]
-    },
-    {
-      "cell_type": "code",
-      "execution_count": 1,
-      "metadata": {
-      },
-      "outputs": [],
-      "source": [
-        "# Build @brachbach model\nhospital_confirmed_from_daily_infected_model = get_daily_hospital_confirmed(compiled_data, daily_infections)\n\n@mem\ndef hospital_confirmed_for_date(date: date) -> int:\n    \"\"\"\n    The total number of lab-confirmed COVID-19 patients in El Paso County in\n    the hospital on this date\n    \"\"\"\n    try:\n        # Look up in-hospital confirmed cases from @KrisMoore's compiled data\n        new_hospital_confirmed = compiled_data.loc[date, \"In hospital confirmed\"]\n        if np.isnan(new_hospital_confirmed):\n            raise KeyError\n        return new_hospital_confirmed\n    except KeyError:\n        try:\n            # Get point estimate from @brachbach's regression model\n            cases = hospital_confirmed_from_daily_infected_model(date)\n\n            # Add some (fairly arbitrary) uncertainty around this point estimate\n            if cases == 0:\n              return cases\n            cases_estimate = ergo.lognormal_from_interval(cases * 0.8, cases * 1.2)\n            return np.clip(cases_estimate, cases * 0.5, cases * 2)\n        except KeyError:\n            return 0"
-      ]
-    },
-    {
-      "cell_type": "markdown",
-      "metadata": {
-      },
-      "source": [
-        "Proportion of ICU admissions requiring ventilation\n\n"
-      ]
-    },
-    {
-      "cell_type": "code",
-      "execution_count": 1,
-      "metadata": {
-      },
-      "outputs": [],
-      "source": [
-        "@mem\ndef frac_icu_ventilation():\n    \"\"\"\n    Proportion of ICU admissions requiring ventilation\n\n    Approach (PabloStafforini et al): \n    https://pandemic.metaculus.com/questions/4154/#comment-28155\n\n    TODO: \n    - Improve how we use case data\n    - Add qualitative adjustments\n    \"\"\"\n    ventilation_pseudocounts = 25 + 17 + 0.05 * 1150 + 0.1 * 132\n    icu_pseudocounts = 100 + 36 + 0.05 * 1300 + 0.1 * 196\n    return ergo.beta_from_hits(ventilation_pseudocounts, icu_pseudocounts)"
-      ]
-    },
-    {
-      "cell_type": "markdown",
-      "metadata": {
-      },
-      "source": [
-        "## ICU admissions requiring ventilation\n\n"
-      ]
-    },
-    {
-      "cell_type": "code",
-      "execution_count": 1,
-      "metadata": {
-      },
-      "outputs": [],
-      "source": [
-        "@mem\ndef frac_icu_ventilation():\n    \"\"\"\n    Proportion of ICU admissions requiring ventilation\n\n    Approach (PabloStafforini et al): \n    https://pandemic.metaculus.com/questions/4154/#comment-28155\n\n    TODO: \n    - Improve how we use case data\n    - Add qualitative adjustments\n    \"\"\"\n    ventilation_pseudocounts = 25 + 17 + 0.05 * 1150 + 0.1 * 132\n    icu_pseudocounts = 100 + 36 + 0.05 * 1300 + 0.1 * 196\n    return ergo.beta_from_hits(ventilation_pseudocounts, icu_pseudocounts)"
-      ]
-    },
-    {
-      "cell_type": "markdown",
-      "metadata": {
-      },
-      "source": [
-        "# El Paso questions\n\n"
-      ]
-    },
-    {
-      "cell_type": "code",
-      "execution_count": 1,
-      "metadata": {
-      },
-      "outputs": [],
-      "source": [
-        "@question(4128, community_weight=0.5)\ndef peak_infection_date() -> date:\n    \"\"\"\n    When will El Paso County, Texas, experience its first peak number of COVID\n    infections?\n    \"\"\"    \n    end_date = date(2020, 7, 1)\n    for today in daterange(START_DATE, end_date):\n        yesterday = today - timedelta(1)\n        tomorrow = today + timedelta(1)\n        two_day_mean = mean_infections(yesterday, tomorrow)\n        future_means = [mean_infections(today + timedelta(i), today + timedelta(i+2)) for i in range(10)]\n        if two_day_mean > max(future_means):\n            return today\n    return end_date\nplot_question(peak_infection_date)"
-      ]
-    },
-    {
-      "cell_type": "code",
-      "execution_count": 1,
-      "metadata": {
-      },
-      "outputs": [],
-      "source": [
-        "@question(4137, community_weight=0.5)\ndef peak_infections():\n    \"\"\"\n    How many new infections will be reported in El Paso on the day on which\n    the number of new reported infections peaks?\n    \"\"\"\n    peak = peak_infection_date()\n    return daily_infections_v0(peak)\nplot_question(peak_infections)"
-      ]
-    },
-    {
-      "cell_type": "code",
-      "execution_count": 1,
-      "metadata": {
-      },
-      "outputs": [],
-      "source": [
-        "@question(4152, community_weight=0.5)\ndef mean_infections_peak345():\n    \"\"\"\n    What will the average number of reported daily infections be in El Paso,\n    over the 3rd, 4th and 5th days after the first \"peak\"?\n    \"\"\"\n    peak = peak_infection_date()\n    return mean_infections(peak + timedelta(3), peak + timedelta(6))\nplot_question(mean_infections_peak345)"
-      ]
-    },
-    {
-      "cell_type": "code",
-      "execution_count": 1,
-      "metadata": {
-      },
-      "outputs": [],
-      "source": [
-        "@question(4170, community_weight=0.8)\ndef mean_infections_peak678():\n    \"\"\"\n    What will the average number of reported daily infections be in El Paso,\n    over the 6th, 7th and 8th days after the first \"peak\"?  \n    \"\"\"\n    peak = peak_infection_date()\n    return mean_infections(peak + timedelta(6), peak + timedelta(9))\nplot_question(mean_infections_peak678)"
-      ]
-    },
-    {
-      "cell_type": "code",
-      "execution_count": 1,
-      "metadata": {
-      },
-      "outputs": [],
-      "source": [
-        "@question(4155, community_weight=0.7)\ndef frac_patients_icu():\n    \"\"\"\n    What portion of in-hospital cases in El Paso County will require admission\n    to the ICU?\n\n    Following @katifish's approach:\n    https://pandemic.metaculus.com/questions/4155/#comment-28054\n\n    TODO: Add others from katifish comment\n    \"\"\"\n    alpha = 0.1 # Rescaling counts becase we're more uncertain than implied by counts\n    return ergo.random_choice([\n      ergo.beta_from_hits(alpha * 121, alpha * 508),\n      ergo.beta_from_hits(alpha * 181, alpha * 507),\n    ])\nplot_question(frac_patients_icu)"
-      ]
-    },
-    {
-      "cell_type": "code",
-      "execution_count": 1,
-      "metadata": {
-      },
-      "outputs": [],
-      "source": [
-        "@question(4154, community_weight=0.3)\ndef frac_patients_invasive():\n    \"\"\"\n    What portion of in-hospital patients with Covid-19 in El Paso County will\n    require invasive ventilation?\n\n    Following @PabloStafforini's indirect estimation approach:\n    https://pandemic.metaculus.com/questions/4154/#comment-28155\n\n    TODO:\n    - Combine with direct estimate\n      direct_estimate = ergo.beta_from_hits(0.1 * 130, 0.1 * 393)\n    \"\"\"\n    return frac_patients_icu() * frac_icu_ventilation()\nplot_question(frac_patients_invasive)"
-      ]
-    },
-    {
-      "cell_type": "code",
-      "execution_count": 1,
-      "metadata": {
-      },
-      "outputs": [],
-      "source": [
-        "@question(4153, community_weight=0.3)\ndef max_30d_hospital_confirmed_for_peak():\n    \"\"\"\n    What will the maximum number of in-hospital lab-confirmed COVID-19 \n    patients in El Paso County, in the 30-day period during which the \"peak\"\n    occurs?\n    \"\"\"\n    peak = peak_infection_date()\n    days = daterange(peak - timedelta(15), peak + timedelta(15))\n    return max(hospital_confirmed_for_date(day) for day in days)\n\nplot_question(max_30d_hospital_confirmed_for_peak, bw=0.01)"
-      ]
-    },
-    {
-      "cell_type": "code",
-      "execution_count": 1,
-      "metadata": {
-      },
-      "outputs": [],
-      "source": [
-        "@question(4204)\ndef peak_icu_admissions():\n    \"\"\"\n    How many patients with Covid-19 in El Paso County will be admitted to the\n    ICU on the day when the number of hospital admissions of cases peak?\n\n    Following @Tamay's approach:\n    https://pandemic.metaculus.com/questions/4204/\n\n    Alternative:    \n    - peak = peak_hospitalizations_date()\n    - return daily_icu_admissions(peak)\n\n    FIXME: Admissions vs in-hospital patients unclear\n\n    Not mixing in community since this is just the product of two other questions.    \n    \"\"\"\n    max_patients = max_30d_hospital_confirmed_for_peak()\n    return max_patients * frac_patients_icu()\nplot_question(peak_icu_admissions)"
-      ]
-    },
-    {
-      "cell_type": "code",
-      "execution_count": 1,
-      "metadata": {
-      },
-      "outputs": [],
-      "source": [
-        "@question(4201)\ndef peak_invasive_ventilation():\n    \"\"\"\n    How many patients with Covid-19 in El Paso County will require invasive \n    ventilation on the day when the number of hospital admissions of cases \n    peak?\n\n    Following @Tamay's approach:\n    https://pandemic.metaculus.com/questions/4201/#comment-28004\n\n    Not mixing in community since this is just the product of two other questions.\n    \"\"\"\n    return frac_icu_ventilation() * peak_icu_admissions()\n\nplot_question(peak_invasive_ventilation)"
-      ]
-    },
-    {
-      "cell_type": "markdown",
-      "metadata": {
-      },
-      "source": [
-        "# Generate predictions for all questions\n\n"
-      ]
-    },
-    {
-      "cell_type": "code",
-      "execution_count": 1,
-      "metadata": {
-      },
-      "outputs": [],
-      "source": [
-        "def model():\n    clear_mem()\n    for sampler in samplers.values():\n        sampler()\n\nsamples = ergo.run(model, num_samples=2000)\n\nsummarize_question_samples(samples)"
-      ]
-    },
-    {
-      "cell_type": "markdown",
-      "metadata": {
-      },
-      "source": [
-        "# Compare preditions to community\n\n"
-      ]
-    },
-    {
-      "cell_type": "markdown",
-      "metadata": {
-      },
-      "source": [
-        "This takes a while since we're fitting a mixture of logistic\ndistributions to our samples before visualizing (and submitting) them.\nThese may look a little different from the plots below the questions\nabove, because we've taken more samples from the distribution and we're\nfitting logistic distributions so we can submit them to metaculus\n\n"
-      ]
-    },
-    {
-      "cell_type": "code",
-      "execution_count": 1,
-      "metadata": {
-      },
-      "outputs": [],
-      "source": [
-        "submissions = {}\nfor sampler in samplers.values():\n    q = sampler.question\n\n    q_samples = samples[sampler.__name__]\n\n    if q.id == 4128: # Date question: Need to convert back to date from days (https://github.com/oughtinc/ergo/issues/144)\n        q_samples = np.array([START_DATE + timedelta(s) for s in q_samples])\n\n    if q.id in [4201, 4204, 4137, 4152, 4170, 4153]:\n      # Clip extreme values for questions that we had issues fitting\n      (sample_min, sample_max) = np.quantile(q_samples, [0.02, 0.98])\n      q_samples = q_samples[(q_samples >= sample_min) & (q_samples <= sample_max)]\n\n    submission = q.get_submission_from_samples(q_samples)\n    submissions[q] = submission\n\n    # the graph for this question will be too zoomed out unless we cut off more of the graph\n    if q.id == 4153:\n      q.show_prediction(q_samples, plot_samples=False, plot_fitted=True, show_community=True, percent_kept=0.7)\n    else:\n      q.show_prediction(q_samples, plot_samples=False, plot_fitted=True, show_community=True, percent_kept=0.9)"
-      ]
-    },
-    {
-      "cell_type": "code",
-      "execution_count": 1,
-      "metadata": {
-      },
-      "outputs": [],
-      "source": [
-        "# Should we submit this to Metaculus? If so, uncomment the following lines:\n# for q, submission in submissions.items():  \n#     print(q.submit(submission))"
-      ]
-    }
-  ],
-  "metadata": {
-  },
-  "nbformat": 4,
-  "nbformat_minor": 0
-=======
  "cells": [
   {
    "cell_type": "markdown",
@@ -561,19 +9,19 @@
   },
   {
    "cell_type": "code",
-   "execution_count": null,
+   "execution_count": 1,
    "metadata": {},
    "outputs": [],
    "source": [
     "%%capture\n",
     "%pip install poetry\n",
     "%pip install git+https://github.com/oughtinc/ergo.git@993c959d4b5dc5b398f02b842407814b79619a42\n",
-    "%pip install xlrd\n"
-   ]
-  },
-  {
-   "cell_type": "code",
-   "execution_count": null,
+    "%pip install xlrd"
+   ]
+  },
+  {
+   "cell_type": "code",
+   "execution_count": 1,
    "metadata": {},
    "outputs": [],
    "source": [
@@ -582,7 +30,7 @@
   },
   {
    "cell_type": "code",
-   "execution_count": null,
+   "execution_count": 1,
    "metadata": {},
    "outputs": [],
    "source": [
@@ -601,7 +49,7 @@
   },
   {
    "cell_type": "code",
-   "execution_count": null,
+   "execution_count": 1,
    "metadata": {},
    "outputs": [],
    "source": [
@@ -612,7 +60,7 @@
   },
   {
    "cell_type": "code",
-   "execution_count": null,
+   "execution_count": 1,
    "metadata": {},
    "outputs": [],
    "source": [
@@ -627,19 +75,24 @@
    "cell_type": "markdown",
    "metadata": {},
    "source": [
-    "# Ergo extensions"
-   ]
-  },
-  {
-   "cell_type": "markdown",
-   "metadata": {},
-   "source": [
-    "We'll define some helper functions that might get moved into Ergo in the future."
-   ]
-  },
-  {
-   "cell_type": "code",
-   "execution_count": null,
+    "# Ergo extensions\n",
+    "\n",
+    ""
+   ]
+  },
+  {
+   "cell_type": "markdown",
+   "metadata": {},
+   "source": [
+    "We'll define some helper functions that might get moved into Ergo in the\n",
+    "future.\n",
+    "\n",
+    ""
+   ]
+  },
+  {
+   "cell_type": "code",
+   "execution_count": 1,
    "metadata": {},
    "outputs": [],
    "source": [
@@ -719,6 +172,14 @@
     "    summary = samples_to_show.describe().transpose().round(2)\n",
     "    display(summary)\n",
     "\n",
+    "\n",
+    "def sample_from_ensemble(models, weights):\n",
+    "    \"\"\"\n",
+    "    Sample models in proportion to weights\n",
+    "    \"\"\"\n",
+    "    return lambda : ergo.random_choice(models, weights)\n",
+    "\n",
+    "\n",
     "def plot_question(sampler, num_samples=200, bw=None):\n",
     "  def model():\n",
     "      clear_mem()\n",
@@ -745,19 +206,23 @@
    "cell_type": "markdown",
    "metadata": {},
    "source": [
-    "# External data (cases, estimates, models)"
-   ]
-  },
-  {
-   "cell_type": "markdown",
-   "metadata": {},
-   "source": [
-    "## Texas government cases data"
-   ]
-  },
-  {
-   "cell_type": "code",
-   "execution_count": null,
+    "# External data (cases, estimates, models)\n",
+    "\n",
+    ""
+   ]
+  },
+  {
+   "cell_type": "markdown",
+   "metadata": {},
+   "source": [
+    "## Texas government cases data\n",
+    "\n",
+    ""
+   ]
+  },
+  {
+   "cell_type": "code",
+   "execution_count": 1,
    "metadata": {},
    "outputs": [],
    "source": [
@@ -778,12 +243,14 @@
    "cell_type": "markdown",
    "metadata": {},
    "source": [
-    "Pulled [here](https://docs.google.com/spreadsheets/d/1L6pzFAEJ6MfnUwt-ea6tetKyvdi0YubnK_70SGm436c/edit#gid=1807978187)"
-   ]
-  },
-  {
-   "cell_type": "code",
-   "execution_count": null,
+    "Pulled from [here](https://docs.google.com/spreadsheets/d/1L6pzFAEJ6MfnUwt-ea6tetKyvdi0YubnK_70SGm436c/edit#gid=1807978187)\n",
+    "\n",
+    ""
+   ]
+  },
+  {
+   "cell_type": "code",
+   "execution_count": 1,
    "metadata": {},
    "outputs": [],
    "source": [
@@ -796,14 +263,73 @@
    "cell_type": "markdown",
    "metadata": {},
    "source": [
+    "## Shaman et al. model of confirmed cases\n",
+    "\n"
+   ]
+  },
+  {
+   "cell_type": "markdown",
+   "metadata": {},
+   "source": [
+    "[research article](https://www.medrxiv.org/content/10.1101/2020.03.21.20040303v2)\n",
+    "\n",
+    "Pulled from [here](https://github.com/shaman-lab/COVID-19Projection)\n",
+    "\n"
+   ]
+  },
+  {
+   "cell_type": "code",
+   "execution_count": 1,
+   "metadata": {},
+   "outputs": [],
+   "source": [
+    "scenarios = [\"Projection_nointerv\", \"Projection_60contact\", \"Projection_70contact\", \"Projection_80contact\"]\n",
+    "cu_model_data = {}\n",
+    "for scenario in scenarios:\n",
+    "  df = pd.read_csv(f\"https://raw.githubusercontent.com/shaman-lab/COVID-19Projection/master/Projection_April26/{scenario}.csv\", parse_dates=[\"Date\"])\n",
+    "  df = df[df.county == \"El Paso County TX\"]\n",
+    "  df[\"Date\"] = df[\"Date\"].apply(lambda x: x.date())\n",
+    "  df.set_index(\"Date\", inplace = True)\n",
+    "\n",
+    "  cu_model_data[scenario] = df\n",
+    "\n",
+    "\n",
+    "@mem\n",
+    "def cu_model_scenario():\n",
+    "  \"\"\"Which of the model scenarios are we in?\"\"\"\n",
+    "  return ergo.random_choice([s for s in cu_model_data.keys()])\n",
+    "\n",
+    "@mem\n",
+    "def cu_model_quantile():\n",
+    "  \"\"\"Where in the distribution of model outputs are we for this model run?\n",
+    "\n",
+    "  Want to be consistent across time, so we sample it once per model run\"\"\"\n",
+    "  return ergo.uniform()\n",
+    "\n",
+    "#df = pd.read_csv(f\"https://raw.githubusercontent.com/shaman-lab/COVID-19Projection/master/Projection_April26/Projection_nointerv.csv\", parse_dates=[\"Date\"])\n",
+    "#df = pd.read_csv(f\"https://raw.githubusercontent.com/shaman-lab/COVID-19Projection/master/Projection_April26/{scenario}.csv\", index_col=\"Date\", parse_dates=True)"
+   ]
+  },
+  {
+   "cell_type": "markdown",
+   "metadata": {},
+   "source": [
     "## @KrisMoore's compiled data\n",
-    "\n",
-    "Pulled [here](https://docs.google.com/spreadsheets/d/1eGF9xYmDmvAkr-dCmd-N4efHzPyYEfVl0YmL9zBvH9Q/edit#gid=1694267458)."
-   ]
-  },
-  {
-   "cell_type": "code",
-   "execution_count": null,
+    "\n"
+   ]
+  },
+  {
+   "cell_type": "markdown",
+   "metadata": {},
+   "source": [
+    "Pulled from [here](https://docs.google.com/spreadsheets/d/1eGF9xYmDmvAkr-dCmd-N4efHzPyYEfVl0YmL9zBvH9Q/edit#gid=1694267458)\n",
+    "\n",
+    ""
+   ]
+  },
+  {
+   "cell_type": "code",
+   "execution_count": 1,
    "metadata": {},
    "outputs": [],
    "source": [
@@ -816,12 +342,14 @@
    "cell_type": "markdown",
    "metadata": {},
    "source": [
-    "## @brachbach model (cases -> hospitalized)"
-   ]
-  },
-  {
-   "cell_type": "code",
-   "execution_count": null,
+    "## @brachbach model (cases -> hospitalized)\n",
+    "\n",
+    ""
+   ]
+  },
+  {
+   "cell_type": "code",
+   "execution_count": 1,
    "metadata": {},
    "outputs": [],
    "source": [
@@ -832,7 +360,397 @@
    "cell_type": "markdown",
    "metadata": {},
    "source": [
-    "# Model components"
+    "# Model components\n",
+    "\n",
+    ""
+   ]
+  },
+  {
+   "cell_type": "markdown",
+   "metadata": {},
+   "source": [
+    "Many of the Metaculus questions are asking to quantify the result of complex causal processes. To answer 'How many total patients are in the ICU on [date]?' requires a specification of which factors lead to an ICO patient&#x2014;from the societal processes that are adopted -> exposure risk -> disease development trajectory -> # icu patients. We adopt the approach of trying to explicitly specify the causal process underlying each question. In this section we model some of the relevant variables we will make use of in the next section's models. We will take an ensemble of models approach. We will therefore sometimes specify multiple models for each variable we are interested in. These models can be mixed together to (hopefully) result in more robust predictions. Ultimately the mixture parameter would be a random variable conditioned on the model's success. At the moment it is a parameter for the modeler to explicitly tune.\n",
+    "\n"
+   ]
+  },
+  {
+   "cell_type": "markdown",
+   "metadata": {},
+   "source": [
+    "## Daily Infections\n",
+    "\n"
+   ]
+  },
+  {
+   "cell_type": "markdown",
+   "metadata": {},
+   "source": [
+    "Shaman Model\n",
+    "\n"
+   ]
+  },
+  {
+   "cell_type": "code",
+   "execution_count": 1,
+   "metadata": {},
+   "outputs": [],
+   "source": [
+    "def daily_infections_cu_model(date: date) -> int:\n",
+    "    \"\"\"\n",
+    "    Predict the number of reported (new) Covid-19 infections on [date]\n",
+    "    using the Columbia model\n",
+    "    \"\"\"\n",
+    "    scenario = cu_model_scenario()\n",
+    "    quantile = cu_model_quantile()\n",
+    "\n",
+    "    # Extract quantiles of the model distribution\n",
+    "    xs = np.array([0.025, 0.25, 0.5, 0.75, 0.975])\n",
+    "    ys = np.array([\n",
+    "        cu_model_data[scenario][s][date] for s in [\"report_2.5\", \"report_25\", \"report_50\", \"report_75\", \"report_97.5\"]\n",
+    "    ])\n",
+    "    # Linearly interpolate\n",
+    "    return np.interp(quantile, xs, ys)"
+   ]
+  },
+  {
+   "cell_type": "markdown",
+   "metadata": {},
+   "source": [
+    "onlyasith model+\n",
+    "\n"
+   ]
+  },
+  {
+   "cell_type": "code",
+   "execution_count": 1,
+   "metadata": {},
+   "outputs": [],
+   "source": [
+    "@mem\n",
+    "def daily_infections_base_model(date: date) -> int:\n",
+    "    \"\"\"\n",
+    "    What is the number of reported (new) Covid-19 infections on [date]?\n",
+    "    \"\"\"\n",
+    "    try:\n",
+    "        # Look up projections from @onlyasith's model\n",
+    "        cases = projected_cases.loc[date, \"New cases\"]\n",
+    "        if np.isnan(cases):\n",
+    "            raise KeyError\n",
+    "\n",
+    "        # Add some (fairly arbitrary) uncertainty around this point estimate\n",
+    "        if cases == 0:\n",
+    "          return cases\n",
+    "      cases_estimate = ergo.lognormal_from_interval(cases * 0.8, cases * 1.2)\n",
+    "        return np.clip(cases_estimate, cases * 0.5, cases * 2)\n",
+    "        except KeyError:\n",
+    "            # We're beyond the time range for data and model"
+   ]
+  },
+  {
+   "cell_type": "markdown",
+   "metadata": {},
+   "source": [
+    "Sample from ensemble\n",
+    "\n"
+   ]
+  },
+  {
+   "cell_type": "code",
+   "execution_count": 1,
+   "metadata": {},
+   "outputs": [],
+   "source": [
+    "@mem\n",
+    "def daily_infections_v1(date: date) -> int:\n",
+    "    \"\"\"\n",
+    "    What is the number of reported (new) Covid-19 infections on [date]?\n",
+    "    \"\"\"\n",
+    "    try:\n",
+    "      infections = el_paso_cases.loc[date, \"New cases\"]\n",
+    "      if np.isnan(infections):\n",
+    "        raise KeyError\n",
+    "      return infections\n",
+    "    except KeyError:\n",
+    "      model = sample_from_ensemble([daily_infections_cu_model, daily_infections_base_model], [.8, .2])\n",
+    "      infections = model(date)\n",
+    "        if np.isnan(infections):\n",
+    "          raise KeyError\n",
+    "        return int(round(infections))\n",
+    "      except KeyError:\n",
+    "        print(\"we shouldn't be cool with this\")\n",
+    "        continue\n",
+    "    return 0 # should we be cool with this?"
+   ]
+  },
+  {
+   "cell_type": "markdown",
+   "metadata": {},
+   "source": [
+    "Sample from ensemble original\n",
+    "\n"
+   ]
+  },
+  {
+   "cell_type": "code",
+   "execution_count": 1,
+   "metadata": {},
+   "outputs": [],
+   "source": [
+    "def predict_daily_infections(date: date) -> int:\n",
+    "    \"\"\"\n",
+    "    Predict the number of reported (new) Covid-19 infections on [date].\n",
+    "    \"\"\"\n",
+    "\n",
+    "    @mem\n",
+    "    def get_infections_models_by_preference():\n",
+    "      \"\"\"\n",
+    "      Set a primary and secondary model.\n",
+    "      We need the secondary model to fail over toin case the primary model is missing data.\n",
+    "      Memoize this preference ordering so that we use the same primary model\n",
+    "      throughout any given run.\n",
+    "      \"\"\"\n",
+    "      if ergo.flip(0.7):\n",
+    "        return [predict_daily_infections_cu_model, lambda date: onlyasith_cases.loc[date, \"New cases\"]]\n",
+    "\n",
+    "      return [lambda date: onlyasith_cases.loc[date, \"New cases\"], predict_daily_infections_cu_model]\n",
+    "\n",
+    "    models_by_preference = get_infections_models_by_preference()\n",
+    "\n",
+    "    for model in models_by_preference:\n",
+    "      try:\n",
+    "        infections = model(date)\n",
+    "        if np.isnan(infections):\n",
+    "          raise KeyError\n",
+    "        return int(round(infections))\n",
+    "      except KeyError:\n",
+    "        continue\n",
+    "\n",
+    "    return 0\n",
+    "\n",
+    "@mem\n",
+    "def daily_infections_v0(date: date) -> int:\n",
+    "    \"\"\"\n",
+    "    What is the number of reported (new) Covid-19 infections on [date]?\n",
+    "    \"\"\"\n",
+    "    try:\n",
+    "      new_cases = el_paso_cases.loc[date, \"New cases\"]\n",
+    "      if np.isnan(new_cases):\n",
+    "        raise KeyError\n",
+    "      return new_cases\n",
+    "    except KeyError:\n",
+    "      return predict_daily_infections(date)"
+   ]
+  },
+  {
+   "cell_type": "code",
+   "execution_count": 1,
+   "metadata": {},
+   "outputs": [],
+   "source": [
+    "@mem\n",
+    "def mean_infections(start_date: date, end_date: date):\n",
+    "    \"\"\"\n",
+    "    What is the average number of reported new infections for this range of \n",
+    "    dates? (Including start date, excluding end date)\n",
+    "    \"\"\"\n",
+    "    days = daterange(start_date, end_date)\n",
+    "    return np.mean([daily_infections_v0(day) for day in days])"
+   ]
+  },
+  {
+   "cell_type": "markdown",
+   "metadata": {},
+   "source": [
+    "## Confirmed Hospital Patients\n",
+    "\n"
+   ]
+  },
+  {
+   "cell_type": "markdown",
+   "metadata": {},
+   "source": [
+    "Model from Shaman et al.\n",
+    "\n"
+   ]
+  },
+  {
+   "cell_type": "code",
+   "execution_count": 1,
+   "metadata": {},
+   "outputs": [],
+   "source": [
+    "@mem\n",
+    "def get_hospital_confirmed_from_daily_infected_model():\n",
+    "    \n",
+    "    # from https://penn-chime.phl.io/\n",
+    "    hospital_stay_days_point_estimate = 7\n",
+    "\n",
+    "    hospital_stay_days_fuzzed = round(\n",
+    "        float(ergo.normal_from_interval(\n",
+    "            hospital_stay_days_point_estimate * 0.5,\n",
+    "            hospital_stay_days_point_estimate * 1.5\n",
+    "        ))\n",
+    "    )\n",
+    "\n",
+    "    hospital_stay_days = max(1, hospital_stay_days_fuzzed)\n",
+    "\n",
+    "    has_hospital_confirmed = compiled_data[compiled_data[\"In hospital confirmed\"].notna()]\n",
+    "\n",
+    "    data_dates = has_hospital_confirmed.index\n",
+    "\n",
+    "    # for each date for which we have data for how many lab-confirmed COVID patients were in the hospital,\n",
+    "    # how many new confirmed cases were there over the past hospital_stay_days days?\n",
+    "    def get_recent_infected_data(date):\n",
+    "      return sum([daily_infections_v0(date - timedelta(n))\n",
+    "        for n in range(0, hospital_stay_days)])\n",
+    "\n",
+    "    recent_infected_data = [[get_recent_infected_data(date)]\n",
+    "      for date in data_dates]\n",
+    "\n",
+    "    reg = LinearRegression(fit_intercept=False).fit(\n",
+    "        recent_infected_data,\n",
+    "        has_hospital_confirmed[\"In hospital confirmed\"])\n",
+    "\n",
+    "    # TODO: consider adding uncertainty to the fit here\n",
+    "\n",
+    "    # now that we've related current hospitalized cases and recent confirmed cases,\n",
+    "    # return a function that allows us to predict hospitalized cases given estimates\n",
+    "    # of future confirmed cases\n",
+    "    def hospital_confirmed_from_daily_infected_model(date: date):\n",
+    "      recent_infected = sum([daily_infections_v0(date - timedelta(n))\n",
+    "        for n in range(0, hospital_stay_days)])\n",
+    "      return int(round(reg.predict([[recent_infected]])[0]))\n",
+    "  \n",
+    "    return hospital_confirmed_from_daily_infected_model\n",
+    "\n",
+    "@mem\n",
+    "def hospital_confirmed_for_date(date: date) -> int:\n",
+    "    \"\"\"\n",
+    "    The total number of lab-confirmed COVID-19 \n",
+    "    patients in El Paso County in the hospital on this date\n",
+    "    \"\"\"\n",
+    "\n",
+    "    # We predict the number of lab-confirmed COVID patients\n",
+    "    # in the hospital on some date\n",
+    "    # as some multiple of the number of new confirmed COVID cases\n",
+    "    # over the past 7 or so days\n",
+    "    # (since someone who gets admitted to the hospital for COVID\n",
+    "    # will probably stay there for 7 or so days)\n",
+    "\n",
+    "    hospital_confirmed_from_daily_infected_model = get_hospital_confirmed_from_daily_infected_model()\n",
+    "\n",
+    "    try:\n",
+    "      new_hospital_confirmed = compiled_data.loc[date, \"In hospital confirmed\"]\n",
+    "      if np.isnan(new_hospital_confirmed):\n",
+    "        raise KeyError\n",
+    "      return new_hospital_confirmed\n",
+    "    except KeyError:\n",
+    "      return hospital_confirmed_from_daily_infected_model(date)"
+   ]
+  },
+  {
+   "cell_type": "markdown",
+   "metadata": {},
+   "source": [
+    "@brachbach model\n",
+    "\n"
+   ]
+  },
+  {
+   "cell_type": "code",
+   "execution_count": 1,
+   "metadata": {},
+   "outputs": [],
+   "source": [
+    "# Build @brachbach model\n",
+    "hospital_confirmed_from_daily_infected_model = get_daily_hospital_confirmed(compiled_data, daily_infections)\n",
+    "\n",
+    "@mem\n",
+    "def hospital_confirmed_for_date(date: date) -> int:\n",
+    "    \"\"\"\n",
+    "    The total number of lab-confirmed COVID-19 patients in El Paso County in\n",
+    "    the hospital on this date\n",
+    "    \"\"\"\n",
+    "    try:\n",
+    "        # Look up in-hospital confirmed cases from @KrisMoore's compiled data\n",
+    "        new_hospital_confirmed = compiled_data.loc[date, \"In hospital confirmed\"]\n",
+    "        if np.isnan(new_hospital_confirmed):\n",
+    "            raise KeyError\n",
+    "        return new_hospital_confirmed\n",
+    "    except KeyError:\n",
+    "        try:\n",
+    "            # Get point estimate from @brachbach's regression model\n",
+    "            cases = hospital_confirmed_from_daily_infected_model(date)\n",
+    "\n",
+    "            # Add some (fairly arbitrary) uncertainty around this point estimate\n",
+    "            if cases == 0:\n",
+    "              return cases\n",
+    "            cases_estimate = ergo.lognormal_from_interval(cases * 0.8, cases * 1.2)\n",
+    "            return np.clip(cases_estimate, cases * 0.5, cases * 2)\n",
+    "        except KeyError:\n",
+    "            return 0"
+   ]
+  },
+  {
+   "cell_type": "markdown",
+   "metadata": {},
+   "source": [
+    "Proportion of ICU admissions requiring ventilation\n",
+    "\n"
+   ]
+  },
+  {
+   "cell_type": "code",
+   "execution_count": 1,
+   "metadata": {},
+   "outputs": [],
+   "source": [
+    "@mem\n",
+    "def frac_icu_ventilation():\n",
+    "    \"\"\"\n",
+    "    Proportion of ICU admissions requiring ventilation\n",
+    "\n",
+    "    Approach (PabloStafforini et al): \n",
+    "    https://pandemic.metaculus.com/questions/4154/#comment-28155\n",
+    "\n",
+    "    TODO: \n",
+    "    - Improve how we use case data\n",
+    "    - Add qualitative adjustments\n",
+    "    \"\"\"\n",
+    "    ventilation_pseudocounts = 25 + 17 + 0.05 * 1150 + 0.1 * 132\n",
+    "    icu_pseudocounts = 100 + 36 + 0.05 * 1300 + 0.1 * 196\n",
+    "    return ergo.beta_from_hits(ventilation_pseudocounts, icu_pseudocounts)"
+   ]
+  },
+  {
+   "cell_type": "markdown",
+   "metadata": {},
+   "source": [
+    "## ICU admissions requiring ventilation\n",
+    "\n"
+   ]
+  },
+  {
+   "cell_type": "code",
+   "execution_count": 1,
+   "metadata": {},
+   "outputs": [],
+   "source": [
+    "@mem\n",
+    "def frac_icu_ventilation():\n",
+    "    \"\"\"\n",
+    "    Proportion of ICU admissions requiring ventilation\n",
+    "\n",
+    "    Approach (PabloStafforini et al): \n",
+    "    https://pandemic.metaculus.com/questions/4154/#comment-28155\n",
+    "\n",
+    "    TODO: \n",
+    "    - Improve how we use case data\n",
+    "    - Add qualitative adjustments\n",
+    "    \"\"\"\n",
+    "    ventilation_pseudocounts = 25 + 17 + 0.05 * 1150 + 0.1 * 132\n",
+    "    icu_pseudocounts = 100 + 36 + 0.05 * 1300 + 0.1 * 196\n",
+    "    return ergo.beta_from_hits(ventilation_pseudocounts, icu_pseudocounts)"
    ]
   },
   {
@@ -951,55 +869,14 @@
    "cell_type": "markdown",
    "metadata": {},
    "source": [
-    "# El Paso questions"
-   ]
-  },
-  {
-   "cell_type": "code",
-   "execution_count": null,
-   "metadata": {},
-   "outputs": [],
-   "source": [
-    "@mem\n",
-    "def peak_infection_date_community():\n",
-    "    \"\"\"\n",
-    "    The community assigns probability to some dates in the past\n",
-    "    that we already know were not the peak.\n",
-    "    So instead of sampling from the full community distribution,\n",
-    "    sample from the portion of the community distribution\n",
-    "    that is plausibly correct.\n",
-    "    \"\"\"    \n",
-    "    peak_date = rejection_sample(\n",
-    "        peak_infection_date.question.sample_community, \n",
-    "        peak_compatible_with_historical_data)\n",
-    "    return peak_date\n",
-    "\n",
-    "\n",
-    "@question(4128, community_weight=0.5, community_fn=peak_infection_date_community)\n",
-    "def peak_infection_date() -> date:\n",
-    "    \"\"\"\n",
-    "    When will El Paso County, Texas, experience its first peak number of COVID\n",
-    "    infections?\n",
-    "    \n",
-    "    From https://pandemic.metaculus.com/questions/4128:\n",
-    "    'This question resolves as the date for which\n",
-    "    the 2-day simple moving average(SMA) of the number of reported new infections\n",
-    "    is strictly greater than the 2-day SMA over the subsequent 10 days.'\n",
-    "    \"\"\"\n",
-    "    end_date = date(2020, 7, 1)\n",
-    "    for today in daterange(START_DATE, end_date):\n",
-    "        sma_today = sma_infections(today)\n",
-    "        future_smas = [sma_infections(today + timedelta(i)) for i in range(1,11)]\n",
-    "        if sma_today > max(future_smas):\n",
-    "            return today\n",
-    "    return end_date\n",
-    "\n",
-    "plot_question(peak_infection_date)"
-   ]
-  },
-  {
-   "cell_type": "code",
-   "execution_count": null,
+    "# El Paso questions\n",
+    "\n",
+    ""
+   ]
+  },
+  {
+   "cell_type": "code",
+   "execution_count": 1,
    "metadata": {},
    "outputs": [],
    "source": [
@@ -1010,34 +887,33 @@
     "    the number of new reported infections peaks?\n",
     "    \"\"\"\n",
     "    peak = peak_infection_date()\n",
-    "    return daily_infections(peak)\n",
+    "    return daily_infections_v0(peak)\n",
     "plot_question(peak_infections)"
    ]
   },
   {
    "cell_type": "code",
-   "execution_count": null,
-   "metadata": {},
-   "outputs": [],
-   "source": [
-    "@question(4152, community_weight=0.5)\n",
-    "def mean_infections_peak345():\n",
-    "    \"\"\"\n",
-    "    What will the average number of reported daily infections be in El Paso,\n",
-    "    over the 3rd, 4th and 5th days after the first \"peak\"?\n",
+   "execution_count": 1,
+   "metadata": {},
+   "outputs": [],
+   "source": [
+    "@question(4137, community_weight=0.5)\n",
+    "def peak_infections():\n",
+    "    \"\"\"\n",
+    "    How many new infections will be reported in El Paso on the day on which\n",
+    "    the number of new reported infections peaks?\n",
     "    \"\"\"\n",
     "    peak = peak_infection_date()\n",
-    "    return mean_infections(peak + timedelta(3), peak + timedelta(6))\n",
-    "plot_question(mean_infections_peak345)"
-   ]
-  },
-  {
-   "cell_type": "code",
-   "execution_count": null,
-   "metadata": {},
-   "outputs": [],
-   "source": [
-    "\n",
+    "    return daily_infections_v0(peak)\n",
+    "plot_question(peak_infections)"
+   ]
+  },
+  {
+   "cell_type": "code",
+   "execution_count": 1,
+   "metadata": {},
+   "outputs": [],
+   "source": [
     "@question(4170, community_weight=0.8)\n",
     "def mean_infections_peak678():\n",
     "    \"\"\"\n",
@@ -1051,32 +927,24 @@
   },
   {
    "cell_type": "code",
-   "execution_count": null,
-   "metadata": {},
-   "outputs": [],
-   "source": [
-    "@question(4155, community_weight=0.7)\n",
-    "def frac_patients_icu():\n",
-    "    \"\"\"\n",
-    "    What portion of in-hospital cases in El Paso County will require admission\n",
-    "    to the ICU?\n",
-    "\n",
-    "    Following @katifish's approach:\n",
-    "    https://pandemic.metaculus.com/questions/4155/#comment-28054\n",
-    "\n",
-    "    TODO: Add others from katifish comment\n",
-    "    \"\"\"\n",
-    "    alpha = 0.1 # Rescaling counts becase we're more uncertain than implied by counts\n",
-    "    return ergo.random_choice([\n",
-    "      ergo.beta_from_hits(alpha * 121, alpha * 508),\n",
-    "      ergo.beta_from_hits(alpha * 181, alpha * 507),\n",
-    "    ])\n",
-    "plot_question(frac_patients_icu)"
-   ]
-  },
-  {
-   "cell_type": "code",
-   "execution_count": null,
+   "execution_count": 1,
+   "metadata": {},
+   "outputs": [],
+   "source": [
+    "@question(4170, community_weight=0.8)\n",
+    "def mean_infections_peak678():\n",
+    "    \"\"\"\n",
+    "    What will the average number of reported daily infections be in El Paso,\n",
+    "    over the 6th, 7th and 8th days after the first \"peak\"?  \n",
+    "    \"\"\"\n",
+    "    peak = peak_infection_date()\n",
+    "    return mean_infections(peak + timedelta(6), peak + timedelta(9))\n",
+    "plot_question(mean_infections_peak678)"
+   ]
+  },
+  {
+   "cell_type": "code",
+   "execution_count": 1,
    "metadata": {},
    "outputs": [],
    "source": [
@@ -1099,7 +967,7 @@
   },
   {
    "cell_type": "code",
-   "execution_count": null,
+   "execution_count": 1,
    "metadata": {},
    "outputs": [],
    "source": [
@@ -1119,7 +987,7 @@
   },
   {
    "cell_type": "code",
-   "execution_count": null,
+   "execution_count": 1,
    "metadata": {},
    "outputs": [],
    "source": [
@@ -1147,7 +1015,7 @@
   },
   {
    "cell_type": "code",
-   "execution_count": null,
+   "execution_count": 1,
    "metadata": {},
    "outputs": [],
    "source": [
@@ -1172,38 +1040,51 @@
    "cell_type": "markdown",
    "metadata": {},
    "source": [
-    "# Generate predictions for all questions"
-   ]
-  },
-  {
-   "cell_type": "code",
-   "execution_count": null,
-   "metadata": {},
-   "outputs": [],
-   "source": [
-    "def model():\n",
-    "    clear_mem()\n",
-    "    for sampler in samplers.values():\n",
-    "        sampler()\n",
-    "\n",
-    "samples = ergo.run(model, num_samples=2000)\n",
-    "\n",
-    "summarize_question_samples(samples)"
-   ]
-  },
-  {
-   "cell_type": "markdown",
-   "metadata": {},
-   "source": [
-    "# Compare predictions to community"
-   ]
-  },
-  {
-   "cell_type": "markdown",
-   "metadata": {},
-   "source": [
-    "This takes a while since we're fitting a mixture of logistic distributions to our samples before visualizing (and submitting) them.\n",
-    "These may look a little different from the plots below the questions above, because we've taken more samples from the distribution and we're fitting logistic distributions so we can submit them to metaculus"
+    "# Generate predictions for all questions\n",
+    "\n"
+   ]
+  },
+  {
+   "cell_type": "code",
+   "execution_count": 1,
+   "metadata": {},
+   "outputs": [],
+   "source": [
+    "# Generate predictions for all questions\n",
+    "\n",
+    ""
+   ]
+  },
+  {
+   "cell_type": "markdown",
+   "metadata": {},
+   "source": [
+    "# Compare preditions to community\n",
+    "\n"
+   ]
+  },
+  {
+   "cell_type": "markdown",
+   "metadata": {},
+   "source": [
+    "# Compare predictions to community\n",
+    "\n",
+    ""
+   ]
+  },
+  {
+   "cell_type": "code",
+   "execution_count": 1,
+   "metadata": {},
+   "outputs": [],
+   "source": [
+    "This takes a while since we're fitting a mixture of logistic\n",
+    "distributions to our samples before visualizing (and submitting) them.\n",
+    "These may look a little different from the plots below the questions\n",
+    "above, because we've taken more samples from the distribution and we're\n",
+    "fitting logistic distributions so we can submit them to metaculus\n",
+    "\n",
+    ""
    ]
   },
   {
@@ -1238,7 +1119,7 @@
   },
   {
    "cell_type": "code",
-   "execution_count": null,
+   "execution_count": 1,
    "metadata": {},
    "outputs": [],
    "source": [
@@ -1257,5 +1138,4 @@
  },
  "nbformat": 4,
  "nbformat_minor": 4
->>>>>>> c4538e86
 }