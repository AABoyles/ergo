from dataclasses import dataclass, field
from typing import TypeVar

import jax.numpy as np


@dataclass
class Scale:
    scale_min: float
    scale_max: float
    scale_range: float = field(init=False)

    def __post_init__(self):
        self.scale_range = self.scale_max - self.scale_min

    def normalize_point(self, point, default=None):
        return (
            (point - self.scale_min) / self.scale_range
            if point is not None
            else default
        )

    def denormalize_point(self, point, default=None):
<<<<<<< HEAD
        return (
            (point * self.scale_range) + self.scale_min
            if point is not None
            else default
        )

    def denormalize_points(self, points):
        return [self.denormalize_point(point) for point in points]

    def normalize_points(self, points):
        return [self.normalize_point(point) for point in points]

    def destructure(self):
        return (Scale, (self.scale_min, self.scale_max))

    def export(self):
        cls, params = self.destructure()
        return (cls.__name__, params)


ScaleClass = TypeVar("ScaleClass", bound=Scale)


@dataclass
class LogScale(Scale):
    deriv_ratio: float
    # display_base: float = 10

    def __post_init__(self):
        self.scale_range = self.scale_max - self.scale_min

    # TODO do we still need this default?
    def normalize_point(self, point, default=None):
        """
        Get a prediciton sample value on the normalized scale from a true-scale value

        :param true_value: a sample value on the true scale
        :return: a sample value on the normalized scale
        """
        shifted = point - self.scale_min
        numerator = shifted * (self.deriv_ratio - 1)
        scaled = numerator / self.scale_range
        timber = 1 + scaled
        floored_timber = np.amax([timber, 1e-9])

        return (
            np.log(floored_timber) / np.log(self.deriv_ratio)
            if point is not None
            else default
        )

    # TODO do we still need this default?
    def denormalize_point(self, point, default=None):
        """
        Get a value on the true scale from a normalized-scale value

        :param normalized_value: [description]
        :type normalized_value: [type]
        :return: [description]
        :rtype: [type]
        """
        deriv_term = (self.deriv_ratio ** point - 1) / (self.deriv_ratio - 1)
        scaled = self.scale_range * deriv_term
        return self.scale_min + scaled
        return (
            (point * self.scale_range) + self.scale_min
            if point is not None
            else default
        )

    def destructure(self):
        return (LogScale, (self.scale_min, self.scale_max, self.deriv_ratio))


def ScaleFactory(cls, params):
    if type(cls) == str:
        if cls == "Scale":
            return Scale(*params)
        elif cls == "LogScale":
            return LogScale(*params)
    elif isinstance(cls, type) and issubclass(cls, Scale):
        return cls(*params)
    print("cannot reconstruct Scale")
=======
        return (point * self.range) + self.scale_min if point is not None else default

    def normalize_variance(self, variance, default=None):
        return variance / (self.range ** 2) if variance is not None else default

    def denormalize_variance(self, variance, default=None):
        return variance * (self.range ** 2) if variance is not None else default
>>>>>>> 07b8a4f4
<|MERGE_RESOLUTION|>--- conflicted
+++ resolved
@@ -21,7 +21,6 @@
         )
 
     def denormalize_point(self, point, default=None):
-<<<<<<< HEAD
         return (
             (point * self.scale_range) + self.scale_min
             if point is not None
@@ -33,6 +32,12 @@
 
     def normalize_points(self, points):
         return [self.normalize_point(point) for point in points]
+
+    def normalize_variance(self, variance, default=None):
+        return variance / (self.scale_range ** 2) if variance is not None else default
+
+    def denormalize_variance(self, variance, default=None):
+        return variance * (self.scale_range ** 2) if variance is not None else default
 
     def destructure(self):
         return (Scale, (self.scale_min, self.scale_max))
@@ -104,13 +109,4 @@
             return LogScale(*params)
     elif isinstance(cls, type) and issubclass(cls, Scale):
         return cls(*params)
-    print("cannot reconstruct Scale")
-=======
-        return (point * self.range) + self.scale_min if point is not None else default
-
-    def normalize_variance(self, variance, default=None):
-        return variance / (self.range ** 2) if variance is not None else default
-
-    def denormalize_variance(self, variance, default=None):
-        return variance * (self.range ** 2) if variance is not None else default
->>>>>>> 07b8a4f4
+    print("cannot reconstruct Scale")