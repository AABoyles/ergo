from datetime import datetime
import textwrap
from typing import Dict, Union

import jax.numpy as np
import numpy as onp
import pandas as pd
from plotnine import (
    aes,
    geom_density,
    ggplot,
    ggtitle,
    labs,
    scale_fill_brewer,
    scale_x_continuous,
)
import requests

from ergo import ppl
import ergo.distributions as dist
from ergo.theme import ergo_theme
from ergo.utils import memoized_method

from .constants import (
    max_loc,
    max_open_high,
    max_open_low,
    max_scale,
    min_open_high,
    min_open_low,
    min_scale,
)
from .question import MetaculusQuestion
from .types import ArrayLikes


class ContinuousQuestion(MetaculusQuestion):
    """
    A continuous Metaculus question -- a question of the form,
    what's your distribution on this event?
    """

    def side_open(self, side) -> bool:
        try:
            return self.possibilities[side] == "tail"

        # The Metaculus API is inconsistent about how open sides are expressed.
        # Many questions express it explicitly via possibilities[side],
        # e.g. https://www.metaculus.com/questions/3992.
        # Other questions (I think only older ones)
        # do not seem to explicitly state whether the sides are open,
        # e.g. https://www.metaculus.com/questions/605.
        # My current guess (reflected in the code below)
        # is that both sides are always closed
        # on questions where possibilities[side] is missing.
        except KeyError:
            return False

    @property
    def low_open(self) -> bool:
        """
        Are you allowed to place probability mass below the bottom
        of this question's range?
        """
        return self.side_open("low")

    @property
    def high_open(self) -> bool:
        """
        Are you allowed to place probability mass
        above the top of this question's range?
        """
        return self.side_open("high")

    @property
    def has_predictions(self):
        """
        Are there any predictions for the question yet?
        """
        return hasattr(self, "prediction_histogram")

    @property
    def question_range(self):
        """
        Range of answers specified when the question was created
        """
        return self.possibilities["scale"]

    @property
    def question_range_width(self):
        return self.question_range["max"] - self.question_range["min"]

    def _scale_x(self, xmin: float = None, xmax: float = None):
        return scale_x_continuous(limits=(xmin, xmax))

    @property
    def plot_title(self):
        return "\n".join(textwrap.wrap(self.name or self.data["title"], 60))  # type: ignore

    def prepare_logistic(self, normalized_dist: dist.Logistic) -> dist.Logistic:
        """
        Transform a single logistic distribution by clipping the
        parameters and adding metadata as needed for submission to
        Metaculus. The loc and scale have to be within a certain range
        for the Metaculus API to accept the prediction.

        :param dist: a (normalized) logistic distribution
        :return: a transformed logistic distribution
        """
        if normalized_dist.scale <= 0:
            raise ValueError("logistic_params.scale must be greater than 0")

        clipped_loc = min(normalized_dist.loc, max_loc)
        clipped_scale = float(onp.clip(normalized_dist.scale, min_scale, max_scale))  # type: ignore

        if self.low_open:
            low = float(onp.clip(normalized_dist.cdf(0), min_open_low, max_open_low,))
        else:
            low = 0

        if self.high_open:
            high = float(
                onp.clip(normalized_dist.cdf(1), min_open_high + low, max_open_high,)
            )
        else:
            high = 1

        return dist.Logistic(
            clipped_loc, clipped_scale, metadata={"low": low, "high": high}
        )

    def prepare_logistic_mixture(
        self, normalized_dist: dist.LogisticMixture
    ) -> dist.LogisticMixture:
        """
        Transform a (normalized) logistic mixture distribution as
        needed for submission to Metaculus.

        :param normalized_dist: normalized mixture dist
        :return: normalized dist clipped and formatted for the API
        """
        transformed_components = [
            self.prepare_logistic(c) for c in normalized_dist.components
        ]
        transformed_probs = onp.clip(normalized_dist.probs, 0.01, 0.99)  # type: ignore
        return dist.LogisticMixture(transformed_components, transformed_probs)  # type: ignore

    # def normalize_samples(self, samples):
    #     """
    #     Map samples from their true scale to the Metaculus normalized scale

    #     :param samples: samples from a distribution answering the prediction question
    #         (true scale)
    #     :return: samples on the normalized scale
    #     """
    #     return [self.scale.normalize_point(sample) for sample in samples]

    # def denormalize_samples(self, samples):
    #     """
    #     Map samples from the Metaculus normalized scale to the true scale

    #     :param samples: samples on the normalized scale
    #     :return: samples from a distribution answering the prediction question
    #         (true scale)
    #     """

    #     return [self.scale.denormalize_point(sample) for sample in samples]

    def community_dist_old(self) -> dist.HistogramDist:
        """
        Get the community distribution for this question
        NB: currently missing the part of the distribtion outside the question range

        :return: the (true-scale) community distribution as a histogram.
        """
        # TODO (#306): Unify distributions interface
        # TODO (#307): Account for values out of range in
        #   ContinuousQuestion.community_dist()

        denormalized_max = float(
            self.scale.denormalize_point(self.prediction_histogram[-1][0])
        )
        denormalized_min = float(
            self.scale.denormalize_point(self.prediction_histogram[0][0])
        )

        denormalized_range = denormalized_max - denormalized_min

        histogram = [
            {
                "x": float(self.scale.denormalize_point(v[0])),
                "density": v[2] / denormalized_range,
            }
            for v in self.prediction_histogram
        ]
        return dist.HistogramDist.from_pairs(histogram, self.scale)

    def community_dist(self) -> dist.HistogramDist:
        """
        Get the community distribution for this question
        NB: currently missing the part of the distribtion outside the question range

        :return: the (true-scale) community distribution as a histogram.
        """
        # TODO (#306): Unify distributions interface
        # TODO (#307): Account for values out of range in
        #   ContinuousQuestion.community_dist()

        histogram = [
            {"x": float(v[0]), "density": v[2] / self.scale.scale_range}
            for v in self.prediction_histogram
        ]
        return dist.HistogramDist.from_pairs(histogram, self.scale, normalized=True)

    @memoized_method(None)
    def community_dist_in_range(self):
        """
        A distribution for the portion of the current normalized community prediction
        that's within the question's range, i.e. 0...(len(self.prediction_histogram)-1).

        :return: distribution on integers
        """
        y2 = [p[2] for p in self.prediction_histogram]
        return dist.Categorical(np.array(y2))

    def sample_normalized_community(self) -> float:
        """
        Sample an approximation of the entire current community prediction,
        on the normalized scale. The main reason that it's just an approximation
        is that we don't know exactly where probability mass outside of the question
        range should be, so we place it arbitrarily.

        :return: One sample on the normalized scale
        """

        # FIXME: Samples below/above range are pretty arbitrary
        sample_below_range = -dist.halfnormal(0.1)
        sample_above_range = 1 + dist.halfnormal(0.1)
        sample_in_range = ppl.sample(self.community_dist_in_range()) / float(
            len(self.prediction_histogram)
        )
        p_below = self.latest_community_percentiles["low"]
        p_above = 1 - self.latest_community_percentiles["high"]
        p_in_range = 1 - p_below - p_above
        return float(
            dist.random_choice(
                [sample_below_range, sample_in_range, sample_above_range],
                ps=[p_below, p_in_range, p_above],
            )
        )

    def sample_community(self) -> float:
        """
        Sample an approximation of the entire current community prediction,
        on the true scale of the question.
        The main reason that it's just an approximation is that we don't know
        exactly where probability mass outside of the question range should be,
        so we place it arbitrarily

        :return: One sample on the true scale
        """

        if not self.has_predictions:
            raise ValueError("There are currently no predictions for this question")
        normalized_sample = self.sample_normalized_community()
        sample = np.array(self.denormalize_samples([normalized_sample]))
        if self.name:
            ppl.tag(sample, self.name)
        return float(sample)

    def get_submission_from_samples(
        self, samples: Union[pd.Series, np.ndarray], verbose=False
    ) -> dist.LogisticMixture:
        if not type(samples) in ArrayLikes:
            raise TypeError("Please submit a vector of samples")
<<<<<<< HEAD
        normalized_samples = self.scale.normalize_points(samples)
        _dist: dist.LogisticMixture = dist.LogisticMixture.from_samples(
            normalized_samples, verbose=verbose
=======
        normalized_samples = self.normalize_samples(samples)
        _dist = dist.LogisticMixture.from_samples(
            normalized_samples, fixed_params={"num_components": 3}, verbose=verbose
>>>>>>> 07b8a4f4
        )
        return self.prepare_logistic_mixture(_dist)

    @staticmethod
    def format_logistic_for_api(submission: dist.Logistic, weight: float) -> dict:
        if submission.metadata is None:
            raise ValueError("Submission distribution needs metadata (low, high)")
        # Convert all the numbers to floats here so that you can be sure that
        # wherever they originated (e.g. numpy), they'll be regular old floats that
        # can be converted to json by json.dumps.
        return {
            "kind": "logistic",
            "x0": float(submission.loc),
            "s": float(submission.scale),
            "w": float(weight),
            "low": float(submission.metadata["low"]),
            "high": float(submission.metadata["high"]),
        }

    def submit(self, submission: dist.LogisticMixture) -> requests.Response:
        prediction_data = {
            "prediction": {
                "kind": "multi",
                "d": [
                    self.format_logistic_for_api(c, submission.probs[i])
                    for i, c in enumerate(submission.components)
                ],
            },
            "void": False,
        }

        r = self.metaculus.post(
            f"""{self.metaculus.api_url}/questions/{self.id}/predict/""",
            prediction_data,
        )

        self.refresh_question()

        return r

    def submit_from_samples(self, samples, verbose=False) -> requests.Response:
        """
        Submit prediction to Metaculus based on samples from a prediction distribution

        :param samples: Samples from a distribution answering the prediction question
        :return: logistic mixture params clipped and formatted to submit to Metaculus
        """
        submission = self.get_submission_from_samples(samples, verbose=verbose)
        return self.submit(submission)

    @staticmethod
    def get_logistic_from_json(logistic_json: Dict) -> dist.Logistic:
        return dist.Logistic(
            logistic_json["x0"],
            logistic_json["s"],
            metadata={"low": logistic_json["low"], "high": logistic_json["high"]},
        )

    @classmethod
    def get_submission_from_json(cls, submission_json: Dict) -> dist.LogisticMixture:
        components = [
            cls.get_logistic_from_json(logistic_json)
            for logistic_json in submission_json
        ]
        probs = [logistic_json["w"] for logistic_json in submission_json]
        return dist.LogisticMixture(components, probs)

    def get_latest_normalized_prediction(self) -> dist.LogisticMixture:
        latest_prediction = self.my_predictions["predictions"][-1]["d"]
        return self.get_submission_from_json(latest_prediction)

    def show_prediction(
        self,
        samples,
        plot_samples: bool = True,
        plot_fitted: bool = False,
        percent_kept: float = 0.95,
        side_cut_from: str = "both",
        show_community: bool = False,
        num_samples: int = 1000,
        **kwargs,
    ):
        """
        Plot prediction on the true question scale from samples or a submission
        object. Optionally compare prediction against a sample from the distribution
        of community predictions

        :param samples: samples from a distribution answering the prediction question
            (true scale). Can either be a 1-d array corresponding to one model's
            predictions, or a pandas DataFrame with each column corresponding to
            a distinct model's predictions
        :param plot_samples: boolean indicating whether to plot the raw samples
        :param plot_fitted: boolean indicating whether to compute Logistic Mixture
            Params from samples and plot the resulting fitted distribution. Note
            this is currently only supported for 1-d samples
        :param percent_kept: percentage of sample distrubtion to keep
        :param side_cut_from: which side to cut tails from,
            either 'both','lower', or 'upper'
        :param show_community: boolean indicating whether comparison
            to community predictions should be made
        :param num_samples: number of samples from the community
        :param kwargs: additional plotting parameters
        """

        df = pd.DataFrame()

        if not plot_fitted and not plot_samples:
            raise ValueError(
                "Nothing to plot. Niether plot_fitted nor plot_samples was True"
            )

        if plot_samples:
            if isinstance(samples, list):
                samples = pd.Series(samples)
            if not type(samples) in ArrayLikes:
                raise ValueError(
                    "Samples should be a list, numpy array or pandas series"
                )
            num_samples = samples.shape[0]

            if type(samples) == pd.DataFrame:
                if plot_fitted and samples.shape[1] > 1:
                    raise ValueError(
                        "For multiple predictions comparisons, only samples can be compared (plot_fitted must be False)"
                    )
                for col in samples:
                    df[col] = self.scale.normalize_points(samples[col])
            else:
                df["samples"] = self.scale.normalize_points(samples)

        if plot_fitted:
            prediction = self.get_submission_from_samples(samples)
            df["fitted"] = pd.Series(
                [prediction.sample() for _ in range(0, num_samples)]
            )

        if show_community:
            df["community"] = [  # type: ignore
                self.sample_normalized_community() for _ in range(0, num_samples)
            ]

        # get domain for graph given the percentage of distribution kept
        xmin, xmax = self.denormalize_samples(
            self.get_central_quantiles(
                df, percent_kept=percent_kept, side_cut_from=side_cut_from,
            )
        )

        for col in df:
            df[col] = self.denormalize_samples(df[col])

        df = pd.melt(df, var_name="sources", value_name="samples")  # type: ignore

        plot = self.comparison_plot(df, xmin, xmax, **kwargs) + labs(
            x="Prediction",
            y="Density",
            title=self.plot_title + "\n\nPrediction vs Community"
            if show_community
            else self.plot_title,
        )
        try:
            plot.draw()  # type: ignore
        except RuntimeError as err:
            print(err)
            print(
                "The plot was unable to automatically determine a bandwidth. You can manually specify one with the keyword 'bw', e.g., show_prediction(..., bw=.1)"
            )

    def show_community_prediction(
        self,
        percent_kept: float = 0.95,
        side_cut_from: str = "both",
        num_samples: int = 1000,
        **kwargs,
    ):
        """
        Plot samples from the community prediction on this question

        :param percent_kept: percentage of sample distrubtion to keep
        :param side_cut_from: which side to cut tails from,
            either 'both','lower', or 'upper'
        :param num_samples: number of samples from the community
        :param kwargs: additional plotting parameters
        """
        community_samples = pd.Series(
            [self.sample_normalized_community() for _ in range(0, num_samples)]
        )

        _xmin, _xmax = self.denormalize_samples(
            self.get_central_quantiles(
                community_samples,
                percent_kept=percent_kept,
                side_cut_from=side_cut_from,
            )
        )

        df = pd.DataFrame(data={"samples": self.denormalize_samples(community_samples)})

        plot = self.density_plot(df, _xmin, _xmax, **kwargs) + labs(
            x="Prediction",
            y="Density",
            title=self.plot_title + "\n\nCommunity Predictions",
        )
        try:
            plot.draw()  # type: ignore
        except RuntimeError as err:
            print(err)
            print(
                "The plot was unable to automatically determine a bandwidth. You can manually specify one with the keyword 'bw', e.g., show_prediction(..., bw=.1)"
            )

    def comparison_plot(
        self, df: pd.DataFrame, xmin=None, xmax=None, bw="normal_reference", **kwargs
    ):
        return (
            ggplot(df, aes(df.columns[1], fill=df.columns[0]))
            + scale_fill_brewer(type="qual", palette="Pastel1")
            + geom_density(bw=bw, alpha=0.8)
            + ggtitle(self.plot_title)
            + self._scale_x(xmin, xmax)
            + ergo_theme
        )

    def density_plot(
        self,
        df: pd.DataFrame,
        xmin=None,
        xmax=None,
        fill: str = "#fbb4ae",
        bw="normal_reference",
        **kwargs,
    ):
        return (
            ggplot(df, aes(df.columns[0]))
            + geom_density(fill=fill, alpha=0.8)
            + ggtitle(self.plot_title)
            + self._scale_x(xmin, xmax)
            + ergo_theme
        )

    def change_since(self, since: datetime):
        """
        Calculate change in community prediction median between the argument and most
        recent prediction

        :param since: datetime
        :return: change in median community prediction since datetime
        """
        try:
            old = self.get_community_prediction(before=since)
            new = self.get_community_prediction()
        except LookupError:
            return 0

        return new["q2"] - old["q2"]<|MERGE_RESOLUTION|>--- conflicted
+++ resolved
@@ -273,15 +273,10 @@
     ) -> dist.LogisticMixture:
         if not type(samples) in ArrayLikes:
             raise TypeError("Please submit a vector of samples")
-<<<<<<< HEAD
+
         normalized_samples = self.scale.normalize_points(samples)
-        _dist: dist.LogisticMixture = dist.LogisticMixture.from_samples(
-            normalized_samples, verbose=verbose
-=======
-        normalized_samples = self.normalize_samples(samples)
         _dist = dist.LogisticMixture.from_samples(
             normalized_samples, fixed_params={"num_components": 3}, verbose=verbose
->>>>>>> 07b8a4f4
         )
         return self.prepare_logistic_mixture(_dist)
 
