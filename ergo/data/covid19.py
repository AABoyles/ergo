--- conflicted
+++ resolved
@@ -51,7 +51,6 @@
 
 
 class ConfirmedInfections(DataLoader):
-<<<<<<< HEAD
     def load(self):
         self.who_regions = WHORegionData().raw()
         self.hopkins_data = HopkinsData().raw()
@@ -64,7 +63,7 @@
     @functools.lru_cache(None)
     def confirmed_for_country(self, country, date, warn=False):
         country_data = self.hopkins_data.loc[self.hopkins_data["standard_country"] == country][date.format(
-            "M/DD/YY")]
+            "M/D/YY")]
         if len(country_data) == 0 and warn:
             self.warn(f"No confirmed case data for country: {country}.")
         return sum(country_data)
@@ -87,41 +86,4 @@
             return self.confirmed_for_region(area, date)
         else:
             self.warn(f"No confirmed case data for {area}")
-            return 0
-=======
-  def load(self):
-    self.who_regions = WHORegionData().raw()
-    self.hopkins_data = HopkinsData().raw()
-    self.countries = set(self.hopkins_data["standard_country"].tolist())
-    self.regions = set(self.who_regions["Region"].tolist())
-
-  def countries_for_region(self, region):
-    return self.who_regions.loc[self.who_regions["Region"] == region, "standard_country"].tolist()
-
-  @functools.lru_cache(None)  
-  def confirmed_for_country(self, country, date, warn=False):
-    country_data = self.hopkins_data.loc[self.hopkins_data["standard_country"] == country][date.format("M/D/YY")]    
-    if len(country_data) == 0 and warn:
-      self.warn(f"No confirmed case data for country: {country}.")
-    return sum(country_data)
-
-  @functools.lru_cache(None)
-  def confirmed_for_region(self, region, date):
-      countries = self.countries_for_region(region)
-      return sum([self.confirmed_for_country(country, date) for country in countries])
-  
-  def is_country(self, area):
-    return area in self.countries
-  
-  def is_region(self, area):
-    return area in self.regions
-
-  def get(self, area, date):
-    if self.is_country(area):
-      return self.confirmed_for_country(area, date)
-    elif self.is_region(area):
-      return self.confirmed_for_region(area, date)
-    else:
-      self.warn(f"No confirmed case data for {area}")
-      return 0
->>>>>>> 90376052
+            return 0