from dataclasses import dataclass
from datetime import date, datetime, timedelta
import functools
import json
import math
from typing import Any, Dict, List, Optional

import matplotlib.pyplot as pyplot
import numpy as np
import pandas as pd
import pyro.distributions as dist
import requests
from scipy import stats
import seaborn
import torch
from typing_extensions import Literal

import ergo.logistic as logistic
import ergo.ppl as ppl

<<<<<<< HEAD
from typing import Optional, List, Any, Dict, Union
from scipy import stats

from typing_extensions import Literal
from dataclasses import dataclass

=======
>>>>>>> 75786452

@dataclass
class ScoredPrediction:
    time: float
    prediction: Any
    resolution: float
    score: float
    question_name: str


class MetaculusQuestion:
    """
    A forecasting question on Metaculus

    :param id: Question id
    :param metaculus: Metaculus API instance
    :param data: Question JSON retrieved from Metaculus API
    :param name: Name to assign to question (used in models)

    :ivar activity:
    :ivar anon_prediction_count:
    :ivar author:
    :ivar author_name:
    :ivar can_use_powers:
    :ivar close_time:
    :ivar comment_count:
    :ivar created_time:
    :ivar id:
    :ivar is_continuous:
    :ivar last_activity_time:
    :ivar latest_community_prediction:
    :ivar page_url:
    :ivar possibilities:
    :ivar prediction_histogram:
    :ivar prediction_timeseries:
    :ivar publish_time:
    :ivar resolution:
    :ivar resolve_time:
    :ivar status:
    :ivar title:
    :ivar type:
    :ivar url:
    :ivar votes:
    """

    id: int
    data: Optional[object]
    metaculus: "Metaculus"
    name: Optional[str]

    def __init__(self, id: int, metaculus: "Metaculus", data, name=None):
        self.id = id
        self.data = data
        self.metaculus = metaculus
        self.name = name

    @property
    def is_continuous(self) -> bool:
        return self.type == "continuous"

    @property
    def type(self) -> str:
        return self.possibilities["type"]

    @property
    def latest_community_prediction(self):
        return self.prediction_timeseries[-1]["community_prediction"]

    def __getattr__(self, name):
        if name in self.data:
            if name.endswith("_time"):
                # could use dateutil.parser to deal with timezones better,
                # but opted for lightweight since datetime.fromisoformat will fix this in python 3.7
                try:
                    # attempt to parse with microseconds
                    return datetime.strptime(self.data[name], "%Y-%m-%dT%H:%M:%S%fZ")
                except ValueError:
                    try:
                        # attempt to parse without microseconds
                        return datetime.strptime(self.data[name], "%Y-%m-%dT%H:%M:%SZ")
                    except ValueError:
                        print(
                            f"The column {name} could not be converted into a datetime"
                        )
                        return self.data[name]

            return self.data[name]
        else:
            raise AttributeError(name)

    def __str__(self):
        if self.data:
            return self.data["title"]
        return "<MetaculusQuestion>"

    def refresh_question(self):
        """
        Reload question data from Metaculus
        """
        r = self.metaculus.s.get(f"{self.metaculus.api_url}/questions/{self.id}")
        self.data = r.json()

    @staticmethod
    def to_dataframe(questions: List["MetaculusQuestion"]) -> pd.DataFrame:
        show_names = any(q.name for q in questions)
        if show_names:
            columns = ["id", "name", "title", "resolve_time"]
            data = [
                [question.id, question.name, question.title, question.resolve_time]
                for question in questions
            ]
        else:
            columns = ["id", "title", "resolve_time"]
            data = [
                [question.id, question.title, question.resolve_time]
                for question in questions
            ]
        return pd.DataFrame(data, columns=columns)

    def sample_community(self):
        """
        Sample from community distribution
        """
        raise NotImplementedError("This should be implemented by a subclass")


class BinaryQuestion(MetaculusQuestion):
    def score_prediction(self, prediction, resolution) -> ScoredPrediction:
        predicted = prediction["x"]
        # Brier score, see https://en.wikipedia.org/wiki/Brier_score#Definition. 0 is best, 1 is worst, 0.25 is chance
        score = (resolution - predicted) ** 2
        return ScoredPrediction(
            prediction["t"], prediction, resolution, score, self.__str__()
        )

    def get_scored_predictions(self):
        resolution = self.resolution
        if resolution is None:
            last_community_prediction = self.prediction_timeseries[-1]
            resolution = last_community_prediction["distribution"]["avg"]
        predictions = self.my_predictions["predictions"]
        return [
            self.score_prediction(prediction, resolution) for prediction in predictions
        ]

    def submit(self, p: float):
        return self.metaculus.post(
            f"{self.metaculus.api_url}/questions/{self.id}/predict/",
            {"prediction": p, "void": False},
        )


@dataclass
class SubmissionLogisticParams(logistic.LogisticParams):
    low: float
    high: float


@dataclass
class SubmissionMixtureParams:
    components: List[SubmissionLogisticParams]
    probs: List[float]


class ContinuousQuestion(MetaculusQuestion):
    @property
    def low_open(self) -> bool:
        return self.possibilities["low"] == "tail"

    @property
    def high_open(self) -> bool:
        return self.possibilities["high"] == "tail"

    @property
    def question_range(self):
        return self.possibilities["scale"]

    @property
    def question_range_width(self):
        return self.question_range["max"] - self.question_range["min"]

    def normalize_samples(self, samples):
        """The Metaculus API accepts normalized predictions rather than predictions on the actual scale of the question
        TODO: maybe it's better to fit the logistic first then normalize, rather than the other way around?"""
        raise NotImplementedError("This should be implemented by a subclass")

    def get_submission_params(
        self, logistic_params: logistic.LogisticParams
    ) -> SubmissionLogisticParams:
        distribution = stats.logistic(logistic_params.loc, logistic_params.scale)
        # The loc and scale have to be within a certain range for the Metaculus API to accept the prediction.

        # max loc of 3 set based on API response to prediction on
        # https://pandemic.metaculus.com/questions/3920/what-will-the-cbo-estimate-to-be-the-cost-of-the-emergency-telework-act-s3561/
        max_loc = 3
        clipped_loc = min(logistic_params.loc, max_loc)

        min_scale = 0.01

        # max scale of 10 set based on API response to prediction on
        # https://pandemic.metaculus.com/questions/3920/what-will-the-cbo-estimate-to-be-the-cost-of-the-emergency-telework-act-s3561/
        max_scale = 10
        clipped_scale = min(max(logistic_params.scale, min_scale), max_scale)

        if self.low_open:
            # We're not really sure what the deal with the low and high is.
            # Presumably they're supposed to be the points at which Metaculus "cuts off" your distribution
            # and ignores porbability mass assigned below/above.
            # But we're not actually trying to use them to "cut off" our distribution in a smart way;
            # we're just trying to include as much of our distribution as we can without the API getting unhappy
            # (we belive that if you set the low higher than the value below [or if you set the high lower],
            # then the API will reject the prediction, though we haven't tested that extensively)
            min_open_low = 0.01
            low = max(distribution.cdf(0), min_open_low)
        else:
            low = 0

        if self.high_open:
            # min high of (low + 0.01) set based on API response for
            # https://www.metaculus.com/api2/questions/3961/predict/ --
            # {'prediction': ['high minus low must be at least 0.01']}"
            min_open_high = low + 0.01

            max_open_high = 0.99
            high = max(min(distribution.cdf(1), max_open_high), min_open_high)
        else:
            high = 1

        return SubmissionLogisticParams(clipped_loc, clipped_scale, low, high)

    def denormalize_samples(self, samples) -> np.ndarray:
        """Map normalized samples back to actual scale"""
        raise NotImplementedError("This should be implemented by a subclass")

    @functools.lru_cache(None)
    def community_dist_in_range(self):
        """distribution on integers referencing 0...(len(self.prediction_histogram)-1)"""
        y2 = [p[2] for p in self.prediction_histogram]
        return dist.Categorical(probs=torch.Tensor(y2))

    def sample_normalized_community(self):
        # 0.02 is chosen pretty arbitrarily based on what I think will work best
        # from playing around with the Metaculus API previously.
        # Feel free to tweak if something else seems better.
        # Ideally this wouldn't be a fixed number and would depend on
        # how spread out we actually expect the probability mass to be
        outside_range_scale = 0.02

        sample_below_range = -abs(np.random.logistic(0, outside_range_scale))
        sample_above_range = abs(np.random.logistic(1, outside_range_scale))
        sample_in_range = ppl.sample(self.community_dist_in_range()) / float(
            len(self.prediction_histogram)
        )

        p_below = self.latest_community_prediction["low"]
        p_above = 1 - self.latest_community_prediction["high"]
        p_in_range = 1 - p_below - p_above

        return ppl.random_choice(
            [sample_below_range, sample_in_range, sample_above_range],
            ps=[p_below, p_in_range, p_above],
        )

    def sample_community(self):
        normalized_sample = self.sample_normalized_community()
        sample = torch.Tensor(self.denormalize_samples([normalized_sample]))
        if self.name:
            ppl.tag(sample, self.name)
        return sample

    def get_submission(
        self, mixture_params: logistic.LogisticMixtureParams
    ) -> SubmissionMixtureParams:
        submission_logistic_params = [
            self.get_submission_params(logistic_params)
            for logistic_params in mixture_params.components
        ]

        return SubmissionMixtureParams(submission_logistic_params, mixture_params.probs)

    def get_submission_from_samples(
        self, samples, samples_for_fit=5000
    ) -> SubmissionMixtureParams:
        if not type(samples) in [pd.Series, np.ndarray]:
            raise TypeError("Please submit a vector of samples")
        normalized_samples = self.normalize_samples(samples)
        mixture_params = logistic.fit_mixture(
            normalized_samples, num_samples=samples_for_fit
        )
        return self.get_submission(mixture_params)

    @staticmethod
    def format_logistic_for_api(
        submission: SubmissionLogisticParams, weight: float
    ) -> dict:
        # convert all the numbers to floats here so that you can be sure that wherever they originated
        # (e.g. numpy), they'll be regular old floats that can be converted to json by json.dumps
        return {
            "kind": "logistic",
            "x0": float(submission.loc),
            "s": float(submission.scale),
            "w": float(weight),
            "low": float(submission.low),
            "high": float(submission.high),
        }

    def submit(self, submission: SubmissionMixtureParams) -> requests.Response:
        prediction_data = {
            "prediction": {
                "kind": "multi",
                "d": [
                    self.format_logistic_for_api(logistic_params, submission.probs[idx])
                    for idx, logistic_params in enumerate(submission.components)
                ],
            },
            "void": False,
        }

        r = self.metaculus.post(
            f"""{self.metaculus.api_url}/questions/{self.id}/predict/""",
            prediction_data,
        )

        self.refresh_question()

        return r

    def submit_from_samples(self, samples, samples_for_fit=5000) -> requests.Response:
        submission = self.get_submission_from_samples(samples, samples_for_fit)
        return self.submit(submission)

    @staticmethod
    def get_logistic_from_json(logistic_json: Dict) -> SubmissionLogisticParams:
        return SubmissionLogisticParams(
            logistic_json["x0"],
            logistic_json["s"],
            logistic_json["low"],
            logistic_json["high"],
        )

    @classmethod
    def get_submission_from_json(cls, submission_json: Dict) -> SubmissionMixtureParams:
        components = [
            cls.get_logistic_from_json(logistic_json)
            for logistic_json in submission_json
        ]
        probs = [logistic_json["w"] for logistic_json in submission_json]
        return SubmissionMixtureParams(components, probs)

    def get_latest_normalized_prediction(self) -> SubmissionMixtureParams:
        latest_prediction = self.my_predictions["predictions"][-1]["d"]
        return self.get_submission_from_json(latest_prediction)

    def show_performance(self):
        """TODO: show vs. Metaculus and vs. resolution if available"""
        mixture_params = self.get_latest_normalized_prediction()
        self.show_prediction(mixture_params)

    def show_submission(self, samples):
        raise NotImplementedError("This should be implemented by a subclass")

    def show_community_prediction(self):
        raise NotImplementedError("This should be implemented by a subclass")

    def show_prediction(self, prediction: SubmissionMixtureParams):
        raise NotImplementedError("This should be implemented by a subclass")


class LinearQuestion(ContinuousQuestion):
    def normalize_samples(self, samples):
        return (samples - self.question_range["min"]) / (self.question_range_width)

    def denormalize_samples(self, samples):
        # in case samples are in some other array-like format
        samples = np.array(samples)
        return self.question_range["min"] + (self.question_range_width) * samples

    def get_true_scale_logistic_params(
        self, submission_logistic_params: SubmissionLogisticParams
    ) -> logistic.LogisticParams:
        """Get the logistic on the actual scale of the question,
        from the normalized logistic used in the submission
        TODO: also return low and high on the true scale"""

        true_loc = (
            submission_logistic_params.loc * self.question_range_width
            + self.question_range["min"]
        )

        true_scale = submission_logistic_params.scale * self.question_range_width

        return logistic.LogisticParams(true_loc, true_scale)

    def get_true_scale_mixture(
        self, submission_params: SubmissionMixtureParams
    ) -> logistic.LogisticMixtureParams:
        true_scale_logistics_params = [
            self.get_true_scale_logistic_params(submission_logistic_params)
            for submission_logistic_params in submission_params.components
        ]

        return logistic.LogisticMixtureParams(
            true_scale_logistics_params, submission_params.probs
        )

    def show_prediction(self, prediction: SubmissionMixtureParams, samples=None):
        true_scale_prediction = self.get_true_scale_mixture(prediction)

        pyplot.figure()
        pyplot.title(f"{self} prediction", y=1.07)  # type: ignore
        logistic.plot_mixture(
            true_scale_prediction,  # type: ignore
            data=samples,
        )  # type: ignore

    def show_submission(self, samples):
        submission = self.get_submission_from_samples(samples)

        self.show_prediction(submission, samples)

    def show_community_prediction(self, only_show_this=True):
        if only_show_this:
            pyplot.figure()
            pyplot.title(f"{self} community prediction", y=1.07)

        community_samples = [self.sample_community() for _ in range(0, 1000)]

        ax = seaborn.distplot(community_samples, label="Community")

        pyplot.legend()

        if only_show_this:
            pyplot.show()

        return ax


class LogQuestion(ContinuousQuestion):
    @property
    def deriv_ratio(self) -> float:
        return self.possibilities["scale"]["deriv_ratio"]

    def normalized_from_true_value(self, true_value) -> float:
        shifted = true_value - self.question_range["min"]
        numerator = shifted * (self.deriv_ratio - 1)
        scaled = numerator / self.question_range_width
        timber = 1 + scaled
        floored_timber = max(timber, 1e-9)
        return math.log(floored_timber, self.deriv_ratio)

    def true_from_normalized_value(self, normalized_value):
        deriv_term = (self.deriv_ratio ** normalized_value - 1) / (self.deriv_ratio - 1)
        scaled = self.question_range_width * deriv_term
        return self.question_range["min"] + scaled

    def normalize_samples(self, samples):
        return [self.normalized_from_true_value(sample) for sample in samples]

    def denormalize_samples(self, samples):
        return [self.true_from_normalized_value(sample) for sample in samples]

    @staticmethod
    def set_true_x_ticks():
        true_tick_values = [
            f"{np.exp(log_tick):.1e}" for log_tick in pyplot.xticks()[0]
        ]

        pyplot.xticks(pyplot.xticks()[0], true_tick_values, rotation="vertical")

    def plot_log_prediction(self, prediction: SubmissionMixtureParams, samples=None):
        prediction_normed_samples = np.array(
            [logistic.sample_mixture(prediction) for _ in range(0, 5000)]
        )

        prediction_true_scale_samples = np.array(
            [
                self.true_from_normalized_value(submission_sample)
                for submission_sample in prediction_normed_samples
            ]
        )

        ax = seaborn.distplot(np.log(prediction_true_scale_samples), label="Mixture")
        ax.set(xlabel="Sample value", ylabel="Density")

        if samples is not None:
            seaborn.distplot(np.log(samples), label="Data")

        pyplot.legend()  # type: ignore

    def plot_log_community_prediction(self):
        community_samples = np.log([self.sample_community() for _ in range(0, 1000)])

        ax = seaborn.distplot(community_samples, label="Community")

        pyplot.legend()

        return ax

    def show_submission(self, samples, show_community=False):
        submission = self.get_submission_from_samples(samples)

        self.show_prediction(submission, samples, show_community)

    def show_community_prediction(self):
        pyplot.figure()
        pyplot.title(f"{self} community prediction", y=1.07)
        self.plot_log_community_prediction()
        self.set_true_x_ticks()
        pyplot.show()

    def show_prediction(
        self, prediction: SubmissionMixtureParams, samples=None, show_community=False
    ):
        pyplot.figure()
        pyplot.title(f"{self} prediction", y=1.07)  # type: ignore
        self.plot_log_prediction(prediction, samples)

        if show_community:
            self.plot_log_community_prediction()

        self.set_true_x_ticks()
        pyplot.show()


class LinearDateQuestion(LinearQuestion):
    # TODO: add log functionality (if some psychopath makes a log scaled date question)

    @property
    def question_range(self):
        qr = {
            "min": 0,
            "max": 1,
            "date_min": datetime.strptime(
                self.possibilities["scale"]["min"], "%Y-%m-%d"
            ).date(),
            "date_max": datetime.strptime(
                self.possibilities["scale"]["max"], "%Y-%m-%d"
            ).date(),
        }
        qr["date_range"] = (qr["date_max"] - qr["date_min"]).days
        return qr

    # The Metaculus API accepts normalized predictions rather than predictions on the actual scale of the question
    # TODO consider using @functools.singledispatchmethod
    def normalize_samples(self, samples):
        if isinstance(samples[0], date):
            if type(samples) != pd.Series:
                try:
                    samples = pd.Series(samples)
                except ValueError:
                    raise ValueError("Could not process samples vector")
            return self.normalize_dates(samples)
        else:
            return super().normalize_samples(samples)

    def normalize_dates(self, dates):
        """takes samples from Dates -> Float Normalized wrt Question Range (as accepted and produced by the Metaculus API)
        Assumes pd.Series of datetime dates"""
        return (dates - self.question_range["date_min"]).dt.days / self.question_range[
            "date_range"
        ]

    # Map normalized samples back to dates
    def denormalize_samples(self, samples):
        samples = pd.Series(samples)

        def denorm(sample):
            return self.question_range["date_min"] + timedelta(
                days=round(self.question_range["date_range"] * sample)
            )

        return samples.apply(denorm)


class Metaculus:
    """
    The main class for interacting with Metaculus

    :param username: A Metaculus username
    :param password: The password for the given Metaculus username
    :param api_domain: A Metaculus subdomain (e.g., www, pandemic, finance)
    """

    player_status_to_api_wording = {
        "predicted": "guessed_by",
        "not-predicted": "not_guessed_by",
        "author": "author",
        "interested": "upvoted_by",
    }

    def __init__(self, username: str, password: str, api_domain: str = "www"):
        self.user_id = None
        self.api_url = f"https://{api_domain}.metaculus.com/api2"
        self.s = requests.Session()
        self.login(username, password)

    def login(self, username, password):
        loginURL = f"{self.api_url}/accounts/login/"
        r = self.s.post(
            loginURL,
            headers={"Content-Type": "application/json"},
            data=json.dumps({"username": username, "password": password}),
        )

        self.user_id = r.json()["user_id"]

    def post(self, url: str, data: Dict):
        r = self.s.post(
            url,
            headers={
                "Content-Type": "application/json",
                "Referer": self.api_url,
                "X-CSRFToken": self.s.cookies.get_dict()["csrftoken"],
            },
            data=json.dumps(data),
        )
        try:
            r.raise_for_status()

        except requests.exceptions.HTTPError as e:
            e.args = (
                str(e.args),
                f"request body: {e.request.body}",
                f"response json: {e.response.json()}",
            )
            raise

        return r

    def make_question_from_data(self, data=Dict, name=None) -> MetaculusQuestion:
        if data["possibilities"]["type"] == "binary":
            return BinaryQuestion(data["id"], self, data, name)
        if data["possibilities"]["type"] == "continuous":
            if data["possibilities"]["scale"]["deriv_ratio"] != 1:
                if data["possibilities"].get("format") == "date":
                    raise NotImplementedError(
                        "Logarithmic date-valued questions are not currently supported"
                    )
                else:
                    return LogQuestion(data["id"], self, data, name)
            if data["possibilities"].get("format") == "date":
                return LinearDateQuestion(data["id"], self, data, name)
            else:
                return LinearQuestion(data["id"], self, data, name)
        raise NotImplementedError(
            "We couldn't determine whether this question was binary, continuous, or something else"
        )

    def get_question(self, id: int, name=None) -> MetaculusQuestion:
        """
        Load a question from Metaculus

        :param id: Question id (can be read off from URL)
        :param name: Name to assign to this question (used in models)
        """
        r = self.s.get(f"{self.api_url}/questions/{id}")
        data = r.json()
        if not data.get("possibilities"):
            raise ValueError(
                "Unable to find a question with that id. Are you using the right api_domain?"
            )
        return self.make_question_from_data(data, name)

    def get_questions_json(
        self,
        question_status: Literal[
            "all", "upcoming", "open", "closed", "resolved", "discussion"
        ] = "all",
        player_status: Literal[
            "any", "predicted", "not-predicted", "author", "interested", "private"
        ] = "any",  # 20 results per page
        cat: Union[str, None] = None,
        pages: int = 1,
    ) -> List[Dict]:
        """
        Retrieve JSON for multiple questions from Metaculus API.

        :param question_status: Question status
        :param player_status: Player's status on this question
        :param pages: Number of pages of questions to retrieve
        """
        query_params = [f"status={question_status}", "order_by=-publish_time"]
        if player_status != "any":
            if player_status == "private":
                query_params.append("access=private")
            else:
                query_params.append(
                    f"{self.player_status_to_api_wording[player_status]}={self.user_id}"
                )

        if cat is not None:
            query_params.append(f"search=cat:{cat}")

        query_string = "&".join(query_params)

        def get_questions_for_pages(
            query_string: str, max_pages: int = 1, current_page: int = 1, results=[]
        ) -> List[Dict]:
            if current_page > max_pages:
                return results

            r = self.s.get(
                f"{self.api_url}/questions/?{query_string}&page={current_page}"
            )

            if r.json() == {"detail": "Invalid page."}:
                return results

            r.raise_for_status()

            return get_questions_for_pages(
                query_string, max_pages, current_page + 1, results + r.json()["results"]
            )

        return get_questions_for_pages(query_string, pages)

    def make_questions_df(self, questions_json: List[Dict]) -> pd.DataFrame:
        """
        Convert JSON returned by Metaculus API to dataframe.

        :param questions_json: List of questions (as dicts)
        """
        questions_df = pd.DataFrame(questions_json)
        for col in ["created_time", "publish_time", "close_time", "resolve_time"]:
            questions_df[col] = questions_df[col].apply(
                lambda x: datetime.strptime(x[:19], "%Y-%m-%dT%H:%M:%S")
            )
        questions_df["i_created"] = questions_df["author"] == self.user_id
        questions_df["i_predicted"] = questions_df["my_predictions"].apply(
            lambda x: x is not None
        )
        return questions_df<|MERGE_RESOLUTION|>--- conflicted
+++ resolved
@@ -3,7 +3,7 @@
 import functools
 import json
 import math
-from typing import Any, Dict, List, Optional
+from typing import Any, Dict, List, Optional, Union
 
 import matplotlib.pyplot as pyplot
 import numpy as np
@@ -18,15 +18,6 @@
 import ergo.logistic as logistic
 import ergo.ppl as ppl
 
-<<<<<<< HEAD
-from typing import Optional, List, Any, Dict, Union
-from scipy import stats
-
-from typing_extensions import Literal
-from dataclasses import dataclass
-
-=======
->>>>>>> 75786452
 
 @dataclass
 class ScoredPrediction:
