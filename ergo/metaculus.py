--- conflicted
+++ resolved
@@ -4,11 +4,6 @@
 import torch
 import requests
 import pendulum
-<<<<<<< HEAD
-# scipy importing guidelines: https://docs.scipy.org/doc/scipy/reference/api.html
-from scipy import stats
-=======
->>>>>>> b690efc3
 import seaborn
 import pandas as pd
 import numpy as np
@@ -19,10 +14,7 @@
 import ergo.ppl as ppl
 
 from typing import Optional, List, Any, Dict
-<<<<<<< HEAD
-=======
 from scipy import stats
->>>>>>> b690efc3
 
 from typing_extensions import Literal
 from dataclasses import dataclass
@@ -184,7 +176,6 @@
             logistic_params.loc, logistic_params.scale)
         # The loc and scale have to be within a certain range for the Metaculus API to accept the prediction.
 
-<<<<<<< HEAD
         # max loc of 3 set based on API response to prediction on https://pandemic.metaculus.com/questions/3920/what-will-the-cbo-estimate-to-be-the-cost-of-the-emergency-telework-act-s3561/
         max_loc = 3
         clipped_loc = min(logistic_params.loc, max_loc)
@@ -219,29 +210,6 @@
         else:
             high = 1
 
-=======
-        # max loc of 3 set based on API response to prediction on
-        # https://pandemic.metaculus.com/questions/3920/what-will-the-cbo-estimate-to-be-the-cost-of-the-emergency-telework-act-s3561/
-        clipped_loc = min(logistic_params.loc, 3)
-
-        # max scale of 10 set based on API response to prediction on
-        # https://pandemic.metaculus.com/questions/3920/what-will-the-cbo-estimate-to-be-the-cost-of-the-emergency-telework-act-s3561/
-        clipped_scale = min(max(logistic_params.scale, 0.01), 10)
-
-        # We're not really sure what the deal with the low and high is.
-        # Presumably they're supposed to be the points at which Metaculus "cuts off" your distribution
-        # and ignores porbability mass assigned below/above.
-        # But we're not actually trying to use them to "cut off" our distribution in a smart way;
-        # we're just trying to include as much of our distribution as we can without the API getting unhappy
-        # (we belive that if you set the low higher than the value below [or if you set the high lower],
-        # then the API will reject the prediction, though we haven't tested that extensively)
-        low = max(distribution.cdf(0), 0.01) if self.low_open else 0
-
-        # min high of 0.0099 set based on API response to prediction on
-        # https://pandemic.metaculus.com/questions/3996/how-many-covid-19-deaths-will-be-recorded-in-the-month-of-april-worldwide/
-        high = max(min(distribution.cdf(1), 0.99),
-                   0.0099) if self.high_open else 1
->>>>>>> b690efc3
         return SubmissionLogisticParams(clipped_loc, clipped_scale, low, high)
 
     def denormalize_samples(self, samples) -> np.ndarray:
@@ -366,7 +334,6 @@
     def normalize_samples(self, samples):
         return (samples - self.question_range["min"]) / (self.question_range_width)
 
-<<<<<<< HEAD
     def denormalize_samples(self, samples):
         # in case samples are in some other array-like format
         samples = np.array(samples)
@@ -377,14 +344,6 @@
         from the normalized logistic used in the submission
         TODO: also return low and high on the true scale"""
 
-=======
-    # Get the logistic on the actual scale of the question,
-    # from the normalized logistic used in the submission
-    # TODO: also return low and high on the true scale
-    def get_true_scale_logistic_params(self,
-                                       submission_logistic_params:
-                                       SubmissionLogisticParams) -> logistic.LogisticParams:
->>>>>>> b690efc3
         true_loc = submission_logistic_params.loc * \
             self.question_range_width + self.question_range["min"]
 
