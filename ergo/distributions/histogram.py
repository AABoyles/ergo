from dataclasses import dataclass

from jax import nn
import jax.numpy as np
import numpy as onp
from scipy.integrate import trapz
from scipy.interpolate import interp1d

from ergo import conditions
from ergo.scale import LogScale, Scale, TimeScale

from .distribution import Distribution
from .optimizable import Optimizable


@dataclass
class HistogramDist(Distribution, Optimizable):
    logps: np.DeviceArray

    def __init__(
        self, logps=None, scale=None, traceable=False, direct_init=None,
    ):
        # We assume that bin sizes are all equal
        if direct_init:
            self.logps = direct_init["logps"]
            self.ps = direct_init["ps"]
            self.cum_ps = direct_init["cum_ps"]
            self.bins = direct_init["bins"]
            self.size = direct_init["size"]
            self.scale = direct_init["scale"]
        else:
            init_numpy = np if traceable else onp
            self.logps = logps
            self.ps = np.exp(logps)
            self.cum_ps = np.array(init_numpy.cumsum(self.ps))
            self.size = logps.size
            self.scale = scale if scale else Scale(0, 1)
            self.bins = np.linspace(0, 1, self.logps.size + 1)
        self.truebin_size = self.scale.width / self.logps.size

    def __hash__(self):
        return hash(self.__key())

    def __eq__(self, other):
        if isinstance(other, conditions.Condition):
            return self.__key() == other.__key()
        return NotImplemented

    def __key(self):
        return tuple(self.logps)

    def __repr__(self):
        return f"{self.__class__}(size={self.size}, scale={self.scale}, bins={self.bins}, ps: {self.ps})"

    def entropy(self):
        return -np.dot(self.ps, self.logps)

    def cross_entropy(self, q_dist):
        # Commented out to support Jax tracing:
        # assert self.low == q_dist.low, (self.low, q_dist.low)
        # assert self.high == q_dist.high
        # assert self.size == q_dist.size, (self.size, q_dist.size)
        return -np.dot(self.ps, q_dist.logps)

    def logpdf(self, x):
        return np.log(self.pdf(x))

    @classmethod
    def from_params(cls, fixed_params, opt_params, traceable=False):
        logps = nn.log_softmax(opt_params)
        return cls(logps, traceable=traceable)

    @staticmethod
    def initialize_optimizable_params(fixed_params):
        num_bins = fixed_params.get("num_bins", 100)
        return onp.full(num_bins, -float(num_bins))

    def normalize(self):
        return HistogramDist(self.logps, scale=Scale(0, 1))

    def denormalize(self, scale: Scale):
        return HistogramDist(self.logps, scale)

    def pdf(self, x):
        """
        If x is out of distribution range, returns 0. Otherwise returns the
        density at the lowest bin for which the upper bound of the bin
        is greater than or equal to x.

        :param x: The point in the distribution to get the density at
        """
        x = self.scale.normalize_point(x)
        bin = np.maximum(np.argmax(self.bins >= x) - 1, 0)
        return np.where((x < 0) | (x > 1), 0, self.ps[bin] / self.truebin_size)

    def cdf(self, x):
        """
        If x is out of distribution range, returns 0/1. Otherwise returns the
        cumulative density at the lowest bin for which the upper bound of the bin
        is greater than or equal to x.

        :param x: The point in the distribution to get the cumulative density at
        """
        x = self.scale.normalize_point(x)
        bin = np.maximum(np.argmax(self.bins >= x) - 1, 0)
        return np.where(x < 0, 0, np.where(x > 1, 1, self.cum_ps[bin]))

    def ppf(self, q):
        return self.scale.denormalize_point(
            np.argmax(self.cum_ps >= np.minimum(q, self.cum_ps[-1])) / self.cum_ps.size
        )

    def sample(self):
        raise NotImplementedError

    def rv(self):
        raise NotImplementedError

    def destructure(self):
        scale_classes, scale_numeric = self.scale.destructure()
        class_params = (self.__class__, scale_classes)
        self_numeric = self.logps, self.ps, self.cum_ps, self.bins, self.size
        numeric_params = (self_numeric, scale_numeric)
        return (class_params, numeric_params)

    @classmethod
    def structure(cls, params):
        class_params, numeric_params = params
        hist_class, scale_classes = class_params
        hist_numeric, scale_numeric = numeric_params
        return hist_class(
            direct_init={
<<<<<<< HEAD
                "logps": params[0],
                "ps": params[1],
                "cum_ps": params[2],
                "bins": params[3],
                "size": params[4],
                "scale": params[6].structure(params[5]),
=======
                "logps": hist_numeric[0],
                "ps": hist_numeric[1],
                "cum_ps": hist_numeric[2],
                "bins": hist_numeric[3],
                "size": hist_numeric[4],
                "scale": scale_classes[0].structure((scale_classes, scale_numeric)),
>>>>>>> b9b6bdf3
            }
        )

    @classmethod
    def from_pairs(cls, pairs, scale: Scale, normalized=False, bins=201):
        sorted_pairs = sorted([(v["x"], v["density"]) for v in pairs])
        xs = [x for (x, density) in sorted_pairs]
        if not normalized:
            xs = scale.normalize_points(xs)
        densities = [density for (x, density) in sorted_pairs]

        bins = onp.linspace(0, 1, bins)
        target_xs = (bins[:-1] + bins[1:]) / 2  # get midpoint of each bin for x coord
        # interpolate ps at normalized x bins
        if not (
            len(xs) == len(target_xs) and np.isclose(xs, target_xs, atol=1e-03).all()
        ):
            f = interp1d(xs, densities)
            densities = f(target_xs)
        logps = onp.log(onp.array(densities) / sum(densities))
        return cls(logps, scale)

    def to_lists(self, true_scale=True, verbose=False):

        bins = self.bins
        xs = (bins[:-1] + bins[1:]) / 2

        if true_scale:
            xs = onp.array(self.scale.denormalize_points(xs))

        if type(self.scale) == TimeScale:
            ps = self.ps / (self.scale.width / self.ps.size)
        elif type(self.scale) == LogScale:
            auc = trapz(self.ps, xs)
            ps = self.ps / auc
        else:
            bins = np.array(self.scale.denormalize_points(self.bins))
            ps = np.divide(self.ps, bins[1:] - bins[:-1])
        if verbose:
            import pandas as pd

            df = pd.DataFrame(data={"x": xs, "density": ps})
            auc = trapz(df["density"], df["x"])
            print(f"AUC is {auc}")
            print(f"scale is {self.scale}")

        return xs, ps

    def to_pairs(
        self, true_scale=True, verbose=False,
    ):

        xs, ps = self.to_lists(true_scale=True, verbose=verbose)

        if type(self.scale) == TimeScale:
            return [{"x": x, "density": float(density)} for x, density in zip(xs, ps)]
        else:
            return [
                {"x": float(x), "density": float(density)} for x, density in zip(xs, ps)
            ]

    def to_arrays(self, normalized=False):
        # TODO: vectorize
        xs, densities = self.to_lists(normalized)
        return np.array(xs), np.array(densities)<|MERGE_RESOLUTION|>--- conflicted
+++ resolved
@@ -130,21 +130,13 @@
         hist_numeric, scale_numeric = numeric_params
         return hist_class(
             direct_init={
-<<<<<<< HEAD
-                "logps": params[0],
-                "ps": params[1],
-                "cum_ps": params[2],
-                "bins": params[3],
-                "size": params[4],
-                "scale": params[6].structure(params[5]),
-=======
                 "logps": hist_numeric[0],
                 "ps": hist_numeric[1],
                 "cum_ps": hist_numeric[2],
                 "bins": hist_numeric[3],
                 "size": hist_numeric[4],
                 "scale": scale_classes[0].structure((scale_classes, scale_numeric)),
->>>>>>> b9b6bdf3
+                #"scale": params[6].structure(params[5]),
             }
         )
 
