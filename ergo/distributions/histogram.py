from dataclasses import dataclass
from typing import List

from jax import nn
import jax.numpy as np
import numpy as onp
import scipy as oscipy

<<<<<<< HEAD
from . import conditions, distribution
from .scale import Scale
=======
from ergo import conditions, scale, static

from . import distribution
>>>>>>> 70d3d2a8


@dataclass
class HistogramDist(distribution.Distribution):
    logps: np.DeviceArray

    def __init__(
        self,
        logps=None,
        scale=None,
        normed_bins=None,
        true_bins=None,
        traceable=False,
        direct_init=None,
    ):
        if direct_init:
            self.logps = direct_init["logps"]
            self.ps = direct_init["ps"]
            self.cum_ps = direct_init["cum_ps"]
            self.normed_bins = direct_init["normed_bins"]
            self.size = direct_init["size"]
            self.scale = direct_init["scale"]
            self.true_bins = None  # self.scale.denormalize_points(self.normed_bins)
        else:
            init_numpy = np if traceable else onp
            self.logps = logps
            self.ps = np.exp(logps)
            self.cum_ps = np.array(init_numpy.cumsum(self.ps))
            self.size = logps.size
            self.scale = scale if scale else Scale(0, 1)

            if true_bins:
                self.true_bins = true_bins
                self.normed_bins = self.scale.normalize_points(self.true_bins)
            elif normed_bins:
                self.normed_bins = normed_bins
                self.true_bins = self.scale.denormalize_points(self.normed_bins)
            else:
                print(
                    "No bin information provided, assuming probabilities correspond to a linear spacing in [0,1]"
                )
                self.normed_bins = np.linspace(0, 1, self.logps.size)
                self.true_bins = self.scale.denormalize_points(self.normed_bins)

    def __hash__(self):
        return hash(self.__key())

    def __eq__(self, other):
        if isinstance(other, conditions.Condition):
            return self.__key() == other.__key()
        return NotImplemented

    def __key(self):
        return tuple(self.logps)

    def entropy(self):
        return -np.dot(self.ps, self.logps)

    def cross_entropy(self, q_dist):
        # Commented out to support Jax tracing:
        # assert self.scale_min == q_dist.scale_min, (self.scale_min, q_dist.scale_min)
        # assert self.scale_max == q_dist.scale_max
        # assert self.size == q_dist.size, (self.size, q_dist.size)
        return -np.dot(self.ps, q_dist.logps)

    def logpdf(self, x):
        return np.log(self.pdf(x))

    def pdf(self, x):
<<<<<<< HEAD
        return self.ps[np.argmax(self.normed_bins >= self.scale.normalize_point(x))]

    def cdf(self, x):
        return self.cum_ps[np.argmax(self.normed_bins >= self.scale.normalize_point(x))]
=======
        """
        If x is out of distribution range, returns 0. Otherwise returns the
        density at the lowest bin for which the upper bound of the bin
        is greater than or equal to x.

        :param x: The point in the distribution to get the density at
        """
        return np.where(
            (x < self.scale_min) | (x > self.scale_max),
            0,
            self.ps[np.maximum(np.argmax(self.bins >= x) - 1, 0)],
        )

    def cdf(self, x):
        """
        If x is out of distribution range, returns 0/1. Otherwise returns the
        cumulative density at the lowest bin for which the upper bound of the bin
        is greater than or equal to x.

        :param x: The point in the distribution to get the cumulative density at
        """
        return np.where(
            x < self.scale_min,
            0,
            np.where(
                x > self.scale_max,
                1,
                self.cum_ps[np.maximum(np.argmax(self.bins >= x) - 1, 0)],
            ),
        )
>>>>>>> 70d3d2a8

    def ppf(self, q):
        return self.scale.denormalize_point(
            np.argmax(self.cum_ps >= np.minimum(q, self.cum_ps[-1])) / self.cum_ps.size
        )

    def sample(self):
        raise NotImplementedError

    def rv(self):
        raise NotImplementedError

    def normalize(self):
        raise NotImplementedError
        # return HistogramDist(self.logps, Scale(0, 1))

    def denormalize(self, scale: Scale):
        return HistogramDist(self.logps, scale)

    @classmethod
    def from_conditions(
        cls,
        conditions: List["conditions.Condition"],
        scale_cls,
        scale_params,
        num_bins=100,
        verbose=False,
    ):
        scale = scale_cls(*scale_params)
        normalized_conditions = [condition.normalize(scale) for condition in conditions]

        cond_data = [condition.destructure() for condition in normalized_conditions]
        if cond_data:
            cond_classes, cond_params = zip(*cond_data)
        else:
            cond_classes, cond_params = [], []

        loss = lambda params: static.condition_loss(  # noqa: E731
            cls, params, cond_classes, cond_params
        )
        jac = lambda params: static.condition_loss_grad(  # noqa: E731
            cls, params, cond_classes, cond_params
        )

        normalized_dist = cls.from_loss(loss=loss, jac=jac, num_bins=num_bins)

        if verbose:
            for condition in normalized_conditions:
                print(condition)
                print(condition.describe_fit(normalized_dist))

        return normalized_dist.denormalize(scale)

    @classmethod
    def from_loss(cls, loss, jac, num_bins=100):
        x0 = cls.initialize_params(num_bins)
        results = oscipy.optimize.minimize(loss, jac=jac, x0=x0)
        return cls.from_params(results.x)

    @classmethod
    def from_params(cls, params, traceable=False):
        logps = nn.log_softmax(params)
        return cls(logps, traceable=traceable)

    def destructure(self):
        return (
            HistogramDist,
            (self.logps, self.ps, self.cum_ps, self.normed_bins, self.size,),
            *self.scale.destructure(),
        )

    @classmethod
    def structure(cls, *params):
        print(f"direct init bins are:\n {params[3]}")
        return cls(
            direct_init={
                "logps": params[0],
                "ps": params[1],
                "cum_ps": params[2],
                "normed_bins": params[3],
                "size": params[4],
                "scale": params[5](*params[6]),
            }
        )

    @classmethod
    def from_pairs(cls, pairs, scale: Scale, normalized=False):
        sorted_pairs = sorted([(v["x"], v["density"]) for v in pairs])
        xs = [x for (x, density) in sorted_pairs]
        densities = [density for (x, density) in sorted_pairs]
        logps = onp.log(onp.array(densities) / sum(densities))
        if normalized:
            return cls(logps, scale, normed_bins=xs)
        else:
            return cls(logps, scale, true_bins=xs)

    def to_normalized_pairs(self):
        pairs = []
        bins = onp.array(self.normed_bins)
        ps = onp.array(self.ps)
        for i, bin in enumerate(bins[:-1]):
            x = float((bin + bins[i + 1]) / 2.0)
            bin_size = float(bins[i + 1] - bin)
            density = float(ps[i]) / bin_size
            pairs.append({"x": x, "density": density})
        return pairs

    def to_pairs(self):
        pairs = []
        bins = onp.array(self.true_bins)
        ps = onp.array(self.ps)
        for i, bin in enumerate(bins[:-1]):
            x = float((bin + bins[i + 1]) / 2.0)
            bin_size = float(bins[i + 1] - bin)
            density = float(ps[i]) / bin_size
            pairs.append({"x": x, "density": density})
        return pairs

    def to_lists(self):
        xs = []
        densities = []
        bins = onp.array(self.true_bins)
        ps = onp.array(self.ps)
        for i, bin in enumerate(bins[:-1]):
            x = float((bin + bins[i + 1]) / 2.0)
            bin_size = float(bins[i + 1] - bin)
            density = float(ps[i]) / bin_size
            xs.append(x)
            densities.append(density)
        return xs, densities

    def to_arrays(self):
        # TODO: vectorize
        xs, densities = self.to_lists()
        return np.array(xs), np.array(densities)

    @staticmethod
    def initialize_params(num_bins):
<<<<<<< HEAD
        return onp.full(num_bins, -num_bins)


def static_loss(dist_params, cond_classes, cond_params):
    total_loss = 0.0
    for (cond_class, cond_param) in zip(cond_classes, cond_params):
        total_loss += static_condition_loss(dist_params, cond_class, cond_param)
    return total_loss


def static_loss_grad(dist_params, cond_classes, cond_params):
    total_grad = 0.0
    for (cond_class, cond_param) in zip(cond_classes, cond_params):
        total_grad += static_condition_loss_grad(dist_params, cond_class, cond_param)
    return total_grad


@partial(jit, static_argnums=1)
def static_condition_loss(dist_params, cond_class, cond_param):
    print(f"Tracing condition loss for {cond_class.__name__} with params {cond_param}")
    dist = HistogramDist.from_params(dist_params, traceable=True)
    condition = cond_class.structure(cond_param)
    return condition.loss(dist) * 100


static_condition_loss_grad = jit(
    grad(static_condition_loss, argnums=0), static_argnums=1
)

# class LogHistogramDist(HistogramDist):

#     def change_base(new_base: float = 10):
#         # self.scale =
#         self.normed_bins = np.linspace(0, 1, logps.size + 1)
#         self.true_bins = self.scale.denormalize_points(self.normed_bins)
#         self.logps = logps
#         return
=======
        return onp.full(num_bins, -num_bins)
>>>>>>> 70d3d2a8
<|MERGE_RESOLUTION|>--- conflicted
+++ resolved
@@ -6,14 +6,10 @@
 import numpy as onp
 import scipy as oscipy
 
-<<<<<<< HEAD
-from . import conditions, distribution
-from .scale import Scale
-=======
-from ergo import conditions, scale, static
+from ergo import conditions, static
+from ergo.scale import Scale
 
 from . import distribution
->>>>>>> 70d3d2a8
 
 
 @dataclass
@@ -82,13 +78,7 @@
     def logpdf(self, x):
         return np.log(self.pdf(x))
 
-    def pdf(self, x):
-<<<<<<< HEAD
-        return self.ps[np.argmax(self.normed_bins >= self.scale.normalize_point(x))]
-
-    def cdf(self, x):
-        return self.cum_ps[np.argmax(self.normed_bins >= self.scale.normalize_point(x))]
-=======
+    def pdf(self, true_x):
         """
         If x is out of distribution range, returns 0. Otherwise returns the
         density at the lowest bin for which the upper bound of the bin
@@ -96,13 +86,14 @@
 
         :param x: The point in the distribution to get the density at
         """
+        x = self.scale.normalize_point(true_x)
         return np.where(
-            (x < self.scale_min) | (x > self.scale_max),
+            (x < 0) | (x > 1),
             0,
-            self.ps[np.maximum(np.argmax(self.bins >= x) - 1, 0)],
-        )
-
-    def cdf(self, x):
+            self.ps[np.maximum(np.argmax(self.normed_bins >= x) - 1, 0)],
+        )
+
+    def cdf(self, true_x):
         """
         If x is out of distribution range, returns 0/1. Otherwise returns the
         cumulative density at the lowest bin for which the upper bound of the bin
@@ -110,16 +101,16 @@
 
         :param x: The point in the distribution to get the cumulative density at
         """
+        x = self.scale.normalize_point(true_x)
         return np.where(
-            x < self.scale_min,
+            x < 0,
             0,
             np.where(
-                x > self.scale_max,
+                x > 1,
                 1,
-                self.cum_ps[np.maximum(np.argmax(self.bins >= x) - 1, 0)],
+                self.cum_ps[np.maximum(np.argmax(self.normed_bins >= x) - 1, 0)],
             ),
         )
->>>>>>> 70d3d2a8
 
     def ppf(self, q):
         return self.scale.denormalize_point(
@@ -258,44 +249,4 @@
 
     @staticmethod
     def initialize_params(num_bins):
-<<<<<<< HEAD
-        return onp.full(num_bins, -num_bins)
-
-
-def static_loss(dist_params, cond_classes, cond_params):
-    total_loss = 0.0
-    for (cond_class, cond_param) in zip(cond_classes, cond_params):
-        total_loss += static_condition_loss(dist_params, cond_class, cond_param)
-    return total_loss
-
-
-def static_loss_grad(dist_params, cond_classes, cond_params):
-    total_grad = 0.0
-    for (cond_class, cond_param) in zip(cond_classes, cond_params):
-        total_grad += static_condition_loss_grad(dist_params, cond_class, cond_param)
-    return total_grad
-
-
-@partial(jit, static_argnums=1)
-def static_condition_loss(dist_params, cond_class, cond_param):
-    print(f"Tracing condition loss for {cond_class.__name__} with params {cond_param}")
-    dist = HistogramDist.from_params(dist_params, traceable=True)
-    condition = cond_class.structure(cond_param)
-    return condition.loss(dist) * 100
-
-
-static_condition_loss_grad = jit(
-    grad(static_condition_loss, argnums=0), static_argnums=1
-)
-
-# class LogHistogramDist(HistogramDist):
-
-#     def change_base(new_base: float = 10):
-#         # self.scale =
-#         self.normed_bins = np.linspace(0, 1, logps.size + 1)
-#         self.true_bins = self.scale.denormalize_points(self.normed_bins)
-#         self.logps = logps
-#         return
-=======
-        return onp.full(num_bins, -num_bins)
->>>>>>> 70d3d2a8
+        return onp.full(num_bins, -num_bins)