from dataclasses import dataclass

from jax import nn
import jax.numpy as np
import numpy as onp
from scipy.integrate import trapz

from ergo import conditions
from ergo.scale import Scale

from .distribution import Distribution
from .optimizable import Optimizable


@dataclass
class HistogramDist(Distribution, Optimizable):
    logps: np.DeviceArray

    def __init__(
        self, logps=None, scale=None, traceable=False, direct_init=None,
    ):
        # We assume that bin sizes are all equal
        if direct_init:
            self.logps = direct_init["logps"]
            self.ps = direct_init["ps"]
            self.cum_ps = direct_init["cum_ps"]
            self.size = direct_init["size"]
            self.scale = direct_init["scale"]
        else:
            init_numpy = np if traceable else onp
            self.logps = logps
            self.ps = np.exp(logps)
            self.cum_ps = np.array(init_numpy.cumsum(self.ps))
            self.size = logps.size
<<<<<<< HEAD
            self.scale = scale if scale else Scale(0, 1)
        self.bins = np.linspace(0, 1, self.logps.size + 1)
=======
            self.scale_min = scale_min
            self.scale_max = scale_max
        self.scale = scale.Scale(self.scale_min, self.scale_max)
        self.bin_size = (self.scale_max - self.scale_min) / self.logps.size
>>>>>>> d22514f8

    def __hash__(self):
        return hash(self.__key())

    def __eq__(self, other):
        if isinstance(other, conditions.Condition):
            return self.__key() == other.__key()
        return NotImplemented

    def __key(self):
        return tuple(self.logps)

    def entropy(self):
        return -np.dot(self.ps, self.logps)

    def cross_entropy(self, q_dist):
        # Commented out to support Jax tracing:
        # assert self.scale_min == q_dist.scale_min, (self.scale_min, q_dist.scale_min)
        # assert self.scale_max == q_dist.scale_max
        # assert self.size == q_dist.size, (self.size, q_dist.size)
        return -np.dot(self.ps, q_dist.logps)

    def logpdf(self, x):
        return np.log(self.pdf(x))

    @classmethod
    def from_params(cls, fixed_params, opt_params, traceable=False):
        logps = nn.log_softmax(opt_params)
        return cls(logps, traceable=traceable)

    @staticmethod
    def initialize_optimizable_params(fixed_params):
        num_bins = fixed_params.get("num_bins", 100)
        return onp.full(num_bins, -num_bins)

    def normalize(self, scale: Scale = None):
        scale = scale if scale else Scale(0, 1)
        return HistogramDist(self.logps, scale=scale)

    def denormalize(self, scale: Scale):
        return HistogramDist(self.logps, scale)

    def pdf(self, x):
        """
        If x is out of distribution range, returns 0. Otherwise returns the
        density at the lowest bin for which the upper bound of the bin
        is greater than or equal to x.

        :param x: The point in the distribution to get the density at
        """
<<<<<<< HEAD
        x = self.scale.normalize_point(x)
        return np.where(
            (x < 0) | (x > 1), 0, self.ps[np.maximum(np.argmax(self.bins >= x) - 1, 0)],
=======
        bin = np.maximum(np.argmax(self.bins >= x) - 1, 0)
        return np.where(
            (x < self.scale_min) | (x > self.scale_max),
            0,
            self.ps[bin] / self.bin_size,
>>>>>>> d22514f8
        )

    def cdf(self, x):
        """
        If x is out of distribution range, returns 0/1. Otherwise returns the
        cumulative density at the lowest bin for which the upper bound of the bin
        is greater than or equal to x.

        :param x: The point in the distribution to get the cumulative density at
        """
<<<<<<< HEAD
        x = self.scale.normalize_point(x)
        return np.where(
            x < 0,
            0,
            np.where(
                x > 1, 1, self.cum_ps[np.maximum(np.argmax(self.bins >= x) - 1, 0)],
            ),
=======
        bin = np.maximum(np.argmax(self.bins >= x) - 1, 0)
        return np.where(
            x < self.scale_min, 0, np.where(x > self.scale_max, 1, self.cum_ps[bin],),
>>>>>>> d22514f8
        )

    def ppf(self, q):
        return self.scale.denormalize_point(
            np.argmax(self.cum_ps >= np.minimum(q, self.cum_ps[-1])) / self.cum_ps.size
        )

    def sample(self):
        raise NotImplementedError

    def rv(self):
        raise NotImplementedError

    def destructure(self):
        return (
            # TODO *self.scale.destructure()
            HistogramDist,
            (self.logps, self.ps, self.cum_ps, self.size, self.scale),
        )

    @classmethod
    def structure(cls, *params):
        return cls(
            direct_init={
                "logps": params[0],
                "ps": params[1],
                "cum_ps": params[2],
                "size": params[3],
                "scale": params[4](*params[5]),
            }
        )

    @classmethod
    def from_pairs(cls, pairs, scale: Scale, normalized=False):
        sorted_pairs = sorted([(v["x"], v["density"]) for v in pairs])
        xs = [x for (x, density) in sorted_pairs]
        if not normalized:
            xs = scale.normalize_points(xs)
        densities = [density for (x, density) in sorted_pairs]

        # interpolate ps at normalized x bins
        bins = onp.linspace(0, 1, len(densities) + 1)
        target_xs = (bins[:-1] + bins[1:]) / 2

        if not np.isclose(xs, target_xs, rtol=1e-04).all():
            from scipy.interpolate import interp1d  # type: ignore

            f = interp1d(xs, densities)
            densities = f(target_xs)
        logps = onp.log(
            onp.array(densities) / sum(densities)
        )  # TODO investigate why scale the densities with /sum(densities?)
        return cls(logps, scale)

    def to_pairs(
        self, true_scale=True, linear_normalize=False, verbose=False,
    ):
        pairs = []
        bins = self.bins
        xs = (bins[:-1] + bins[1:]) / 2  # get midpoint of each bin for x coord

        if true_scale:
            xs = np.array(self.scale.denormalize_points(xs))
            bins = np.array(self.scale.denormalize_points(self.bins))

        if linear_normalize:
            ps = np.divide(self.ps, bins[1:] - bins[:-1])
        else:
            auc = trapz(self.ps, xs)
            ps = self.ps / auc
        pairs = [
            {"x": float(x), "density": float(density)} for x, density in zip(xs, ps)
        ]

        if verbose:
            import pandas as pd

            df = pd.DataFrame.from_records(pairs)
            auc = trapz(df["density"], df["x"])
            print(f"AUC is {auc}")
            print(f"scale is {self.scale}")

        return pairs

    def to_lists(self, normalized=False):
        xs = []
        densities = []
        bins = self.bins
        ps = onp.array(self.ps)
        for i, bin in enumerate(bins[:-1]):
            x = float((bin + bins[i + 1]) / 2.0)
            bin_size = float(bins[i + 1] - bin)
            density = float(ps[i]) / bin_size
            xs.append(x)
            densities.append(density)
        return xs, densities

    def to_arrays(self, normalized=False):
        # TODO: vectorize
        xs, densities = self.to_lists(normalized)
        return np.array(xs), np.array(densities)<|MERGE_RESOLUTION|>--- conflicted
+++ resolved
@@ -32,15 +32,12 @@
             self.ps = np.exp(logps)
             self.cum_ps = np.array(init_numpy.cumsum(self.ps))
             self.size = logps.size
-<<<<<<< HEAD
             self.scale = scale if scale else Scale(0, 1)
+            self.bins = np.linspace(0, 1, self.logps.size + 1)
         self.bins = np.linspace(0, 1, self.logps.size + 1)
-=======
-            self.scale_min = scale_min
-            self.scale_max = scale_max
         self.scale = scale.Scale(self.scale_min, self.scale_max)
-        self.bin_size = (self.scale_max - self.scale_min) / self.logps.size
->>>>>>> d22514f8
+        self.bin_size = (self.scale.scale_max - self.scale.scale_min) / self.logps.size # will always be .005 if dealing with the 200ps from metaculus
+
 
     def __hash__(self):
         return hash(self.__key())
@@ -91,19 +88,20 @@
 
         :param x: The point in the distribution to get the density at
         """
-<<<<<<< HEAD
         x = self.scale.normalize_point(x)
+        bin = np.maximum(np.argmax(self.bins >= x) - 1, 0)
+        return np.where(
+            (x < 0) | (x > 1),
+            0,
+            self.ps[bin] / self.bin_size,
+        )
+
         return np.where(
             (x < 0) | (x > 1), 0, self.ps[np.maximum(np.argmax(self.bins >= x) - 1, 0)],
-=======
-        bin = np.maximum(np.argmax(self.bins >= x) - 1, 0)
-        return np.where(
-            (x < self.scale_min) | (x > self.scale_max),
-            0,
-            self.ps[bin] / self.bin_size,
->>>>>>> d22514f8
-        )
-
+        )
+
+ 
+    
     def cdf(self, x):
         """
         If x is out of distribution range, returns 0/1. Otherwise returns the
@@ -112,19 +110,10 @@
 
         :param x: The point in the distribution to get the cumulative density at
         """
-<<<<<<< HEAD
         x = self.scale.normalize_point(x)
-        return np.where(
-            x < 0,
-            0,
-            np.where(
-                x > 1, 1, self.cum_ps[np.maximum(np.argmax(self.bins >= x) - 1, 0)],
-            ),
-=======
         bin = np.maximum(np.argmax(self.bins >= x) - 1, 0)
         return np.where(
-            x < self.scale_min, 0, np.where(x > self.scale_max, 1, self.cum_ps[bin],),
->>>>>>> d22514f8
+            x < 0, 0, np.where(x > 1, 1, self.cum_ps[bin],),
         )
 
     def ppf(self, q):
