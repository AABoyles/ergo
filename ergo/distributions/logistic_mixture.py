--- conflicted
+++ resolved
@@ -75,19 +75,20 @@
             *args, init_tries=init_tries, opt_tries=opt_tries, **kwargs
         )
 
-<<<<<<< HEAD
     @classmethod
     def normalize_fixed_params(self, fixed_params, scale: Scale):
         # no normalization required
         return fixed_params
-=======
+
     def destructure(self):
-        params = ([(c.loc, c.scale) for c in self.components], self.probs)
-        return (LogisticMixture, params)
+        raise NotImplementedError
+        # params = ([(c.loc, c.scale) for c in self.components], self.probs, self.scale.destructure())
+        # return (LogisticMixture, params)
 
     @classmethod
     def structure(cls, params):
-        component_params, probs = params
-        components = [Logistic(l, s) for (l, s) in component_params]
-        return cls(components=components, probs=probs)
->>>>>>> 27f4d13f
+        raise NotImplementedError
+        # component_params, probs, scale_params = params
+        # scale = Scale(*scale_params) # should use .structure
+        # components = [Logistic(l, s, scale) for (l, s) in component_params]
+        # return cls(components=components, probs=probs, scale=scale)
