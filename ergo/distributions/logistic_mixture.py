"""
Mixture of logistic distributions
"""
from dataclasses import dataclass
import itertools
from typing import Sequence

from jax import nn
import jax.numpy as np
import numpy as onp

from ergo.scale import Scale
import ergo.static as static

from .logistic import Logistic
from .mixture import Mixture
from .optimizable import Optimizable


@dataclass
class LogisticMixture(Mixture, Optimizable):
    components: Sequence[Logistic]
    probs: Sequence[float]
    scale: Scale

    def logpdf(self, x):
        # assumes x is normalized
        nested_params = [
            [c.loc, c.s, weight] for c, weight in zip(self.components, self.probs)
        ]
        opt_params = np.array(list(itertools.chain.from_iterable(nested_params)))

        return static.logistic_mixture_logpdf(opt_params, x)

    @classmethod
    def from_params(cls, fixed_params, opt_params, scale=None, traceable=True):
        # returns a normalized mixture naive to the true distribution
        if scale is None:
            scale = Scale(0, 1)
        structured_params = opt_params.reshape((-1, 3))
<<<<<<< HEAD
        unnormalized_weights = structured_params[:, 2]
        probs = list(nn.softmax(unnormalized_weights))
        component_dists = [Logistic(p[0], p[1], scale) for p in structured_params]
        return cls(component_dists, probs, scale)
=======
        locs = structured_params[:, 0]
        scales = np.abs(structured_params[:, 1])
        probs = list(nn.softmax(structured_params[:, 2]))
        component_dists = [Logistic(l, s) for (l, s) in zip(locs, scales)]
        return cls(component_dists, probs)
>>>>>>> 5c76ce03

    @staticmethod
    def initialize_optimizable_params(fixed_params):
        """
        Each component has (location, scale, weight).
        The shape of the components matrix is (num_components, 3).
        Weights sum to 1 (are given in log space).
        We use original numpy to initialize parameters since we don't
        want to track randomness.

        """
        num_components = fixed_params["num_components"]
        scale_multiplier = 0.2
        locs = onp.random.rand(num_components)
        scales = onp.random.rand(num_components) * scale_multiplier
        weights = onp.full(num_components, -float(num_components))
        components = onp.stack([locs, scales, weights]).transpose()
        return components.reshape(-1)

    @classmethod
    def from_conditions(cls, *args, init_tries=100, opt_tries=2, **kwargs):
        # Increase default initialization and optimization tries
        return super(LogisticMixture, cls).from_conditions(
            *args, init_tries=init_tries, opt_tries=opt_tries, **kwargs
        )

    @classmethod
    def from_samples(cls, *args, init_tries=100, opt_tries=2, **kwargs):
        # Increase default initialization and optimization tries
        return super(LogisticMixture, cls).from_samples(
            *args, init_tries=init_tries, opt_tries=opt_tries, **kwargs
        )

    @classmethod
    def normalize_fixed_params(self, fixed_params, scale: Scale):
        # no normalization required
        return fixed_params

    def destructure(self):
        scale_cls, scale_params = self.scale.destructure()
        params = (
            [(c.loc, c.s) for c in self.components],
            self.probs,
            scale_params,
        )
        return ((LogisticMixture, scale_cls), params)

    @classmethod
    def structure(cls, params):
        component_params, probs, scale_params, scale_cls = params
        scale = scale_cls(*scale_params)
        components = [
            Logistic(l, s, scale, normalized=True) for (l, s) in component_params
        ]
        return cls(components=components, probs=probs, scale=scale)<|MERGE_RESOLUTION|>--- conflicted
+++ resolved
@@ -38,18 +38,11 @@
         if scale is None:
             scale = Scale(0, 1)
         structured_params = opt_params.reshape((-1, 3))
-<<<<<<< HEAD
-        unnormalized_weights = structured_params[:, 2]
-        probs = list(nn.softmax(unnormalized_weights))
-        component_dists = [Logistic(p[0], p[1], scale) for p in structured_params]
-        return cls(component_dists, probs, scale)
-=======
         locs = structured_params[:, 0]
         scales = np.abs(structured_params[:, 1])
         probs = list(nn.softmax(structured_params[:, 2]))
-        component_dists = [Logistic(l, s) for (l, s) in zip(locs, scales)]
-        return cls(component_dists, probs)
->>>>>>> 5c76ce03
+        component_dists = [Logistic(l, s, scale) for (l, s) in zip(locs, scales)]
+        return cls(component_dists, probs, scale)
 
     @staticmethod
     def initialize_optimizable_params(fixed_params):
