--- conflicted
+++ resolved
@@ -54,7 +54,7 @@
 
     @cached_property
     def normed_log_densities(self):
-        return np.log(self.normed_densities)
+        return safe_log(self.normed_densities)
 
     @property
     def cumulative_normed_ps(self):
@@ -62,7 +62,6 @@
             self._cumulative_normed_ps = np.append(
                 np.array([0]), np.cumsum(self.bin_probs)
             )
-<<<<<<< HEAD
         return self._cumulative_normed_ps
 
     @cached_property
@@ -72,10 +71,6 @@
     @cached_property
     def true_grid(self):
         return self.scale.denormalize_points(constants.grid)
-=======
-
-        self.normed_log_densities = safe_log(self.normed_densities)
->>>>>>> e24888e9
 
     # Distribution
 
