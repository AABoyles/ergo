from dataclasses import dataclass
from typing import Sequence

from jax import scipy
import jax.numpy as np
import scipy as oscipy

from .base import categorical
from .distribution import Distribution
<<<<<<< HEAD
from .location_scale_family import LSDistribution
from .scale import Scale

M = TypeVar("M", bound="Mixture")
ScaleClass = TypeVar("ScaleClass", bound=Scale)
=======
>>>>>>> 70d3d2a8


@dataclass
class Mixture(Distribution):
    components: Sequence[Distribution]
    probs: Sequence[float]

    def pdf(self, x):
        return np.exp(self.logpdf(x))

    def logpdf(self, x):
        raise NotImplementedError

    def grad_logpdf(self, x):
        raise NotImplementedError

    def cdf(self, x):
        # TODO: vectorize
        return np.sum([c.cdf(x) * p for c, p in zip(self.components, self.probs)])

    def ppf(self, q):
        """
        Percent point function (inverse of cdf) at q.

        Returns the smallest x where the mixture_cdf(x) is greater
        than the requested q provided:

            argmin{x} where mixture_cdf(x) > q

        The quantile of a mixture distribution can always be found
        within the range of its components quantiles:
        https://cran.r-project.org/web/packages/mistr/vignettes/mistr-introduction.pdf
        """
        if len(self.components) == 1:
            return self.components[0].ppf(q)
        ppfs = [c.ppf(q) for c in self.components]
        cmin = np.min(ppfs)
        cmax = np.max(ppfs)
        try:
            return oscipy.optimize.bisect(
                lambda x: self.cdf(x) - q,
                cmin - abs(cmin / 100),
                cmax + abs(cmax / 100),
                maxiter=1000,
            )
        except ValueError:
            return (cmax + cmin) / 2

    def sample(self):
        i = categorical(np.array(self.probs))
        component_dist = self.components[i]
        return component_dist.sample()

<<<<<<< HEAD
    @staticmethod
    def initialize_params(num_components):
        raise NotImplementedError("This should be implemented by a subclass")

    def to_params(self):
        # This is like destructure, but from_params transforms probs using softmax,
        # so x != from_params(to_params(x))
        raise NotImplementedError("This should be implemented by a subclass")

    def denormalize(self, scale):
=======
    def normalize(self, scale_min: float, scale_max: float):
>>>>>>> 70d3d2a8
        """
        Return the distribution on the true scale

        :param scale: the true-scale of condition
        :return: the condition in the true scale
        """
        normalized_components = [
            component.normalize(scale_min, scale_max) for component in self.components
        ]
        return self.__class__(normalized_components, self.probs)

<<<<<<< HEAD
    def normalize(self, scale):
=======
    def denormalize(self, scale_min: float, scale_max: float):
>>>>>>> 70d3d2a8
        """
        Return the normalized condition.

        :param scale: the true-scale of condition
        :return: the condition normalized to [0,1]
        """
<<<<<<< HEAD
        raise NotImplementedError("This should be implemented by a subclass")

    @classmethod
    def from_samples(cls, data, num_components=3, verbose=False) -> M:
        data = np.array(data)
        scale = Scale(scale_min=min(data), scale_max=max(data))
        normalized_data = np.array([scale.normalize_point(datum) for datum in data])

        # FIXME (#219): This is pretty inefficient

        @jit
        def loss(params):
            dist = cls.from_params(params)
            normed_params = dist.to_params()
            return -cls.params_logpdf(normed_params, normalized_data)

        @jit
        def jac(params):
            dist = cls.from_params(params)
            normed_params = dist.to_params()
            return -cls.params_gradlogpdf(normed_params, normalized_data)

        normalized_mixture: M = cls.from_loss(loss, jac, num_components, verbose)
        return normalized_mixture.denormalize(scale)

    @classmethod
    def from_params(cls, params):
        raise NotImplementedError("This should be implemented by a subclass")

    @classmethod
    def from_conditions(
        cls,
        conditions: Sequence[Condition],
        num_components: Optional[int] = None,
        verbose=False,
        scale=None,
        init_tries=100,
        opt_tries=10,
    ) -> M:
        """
        Fit a mixture distribution from Conditions

        :param conditions: conditions to fit
        :param num_components: number of components to include in the mixture.
        :param verbose:
        :param scale: the true-scale
        :param init_tries:
        :param opt_tries:
        :return: the fitted mixture
        """
        if scale is None:
            scale = Scale(0, 1)  # assume a linear scale in [0,1]
        normalized_conditions = [condition.normalize(scale) for condition in conditions]

        cond_data = [condition.destructure() for condition in normalized_conditions]
        if cond_data:
            cond_classes, cond_params = zip(*cond_data)
        else:
            cond_classes, cond_params = [], []

        loss = lambda params: static_loss(  # noqa: E731
            cls, params, cond_classes, cond_params
        )
        jac = lambda params: static_loss_grad(  # noqa: E731
            cls, params, cond_classes, cond_params
        )

        normalized_mixture: M = cls.from_loss(
            loss=loss,
            jac=jac,
            num_components=num_components,
            verbose=verbose,
            init_tries=init_tries,
            opt_tries=opt_tries,
        )
        return normalized_mixture.denormalize(scale)

    @classmethod
    def from_loss(
        cls,
        loss,
        jac,
        num_components: Optional[int] = None,
        verbose=False,
        init_tries=100,
        opt_tries=10,
    ) -> M:
        onp.random.seed(0)

        init = lambda: cls.initialize_params(num_components)  # noqa: E731

        fit_results = minimize(
            loss,
            init=init,
            jac=jac,
            init_tries=init_tries,
            opt_tries=opt_tries,
            verbose=verbose,
        )
        if not fit_results.success and verbose:
            print(fit_results)
        final_params = fit_results.x

        return cls.from_params(final_params)

    def logpdf(self, data):
        return self.params_logpdf(self.to_params(), data)

    def logpdf1(self, datum):
        return self.params_logpdf1(self.to_params(), datum)

    def pdf1(self, datum):
        # Not calling logpdf1 because we only want to call
        # to_params once even if we call this with a vector
        return np.exp(self.params_logpdf1(self.to_params(), datum))

    @staticmethod
    def params_cdf(params, x):
        raise NotImplementedError

    @staticmethod
    def params_ppf(params, p):
        raise NotImplementedError


@dataclass
class LSMixture(Mixture):
    components: Sequence[LSDistribution]
    probs: List[float]
    component_type: Type[LSDistribution] = field(repr=False)

    @staticmethod
    def initialize_params(num_components, scale_multiplier=0.2):
        """
        Each component has (location, scale, weight).
        The shape of the components matrix is (num_components, 3).
        Weights sum to 1 (are given in log space).
        We use original numpy to initialize parameters since we don't
        want to track randomness.
        """
        locs = onp.random.rand(num_components)
        scales = onp.random.rand(num_components) * scale_multiplier
        weights = onp.full(num_components, -num_components)
        components = onp.stack([locs, scales, weights]).transpose()
        return components.reshape(-1)

    @classmethod
    def from_params(cls, params):
        structured_params = params.reshape((-1, 3))
        unnormalized_weights = structured_params[:, 2]
        probs = list(nn.softmax(unnormalized_weights))
        component_dists = [cls.component_type(p[0], p[1]) for p in structured_params]
        return cls(component_dists, probs)

    def to_params(self):
        nested_params = [
            [c.loc, c.scale, weight] for c, weight in zip(self.components, self.probs)
        ]
        return np.array(list(itertools.chain.from_iterable(nested_params)))

    def normalize(self, scale: ScaleClass):
        normalized_components = [
            component.normalize(scale) for component in self.components
        ]
        return self.__class__(normalized_components, self.probs, self.component_type)

    def denormalize(self, scale: ScaleClass):
=======
>>>>>>> 70d3d2a8
        denormalized_components = [
            component.denormalize(scale) for component in self.components
        ]
        return self.__class__(denormalized_components, self.probs)<|MERGE_RESOLUTION|>--- conflicted
+++ resolved
@@ -5,16 +5,10 @@
 import jax.numpy as np
 import scipy as oscipy
 
+from ergo.scale import Scale
+
 from .base import categorical
 from .distribution import Distribution
-<<<<<<< HEAD
-from .location_scale_family import LSDistribution
-from .scale import Scale
-
-M = TypeVar("M", bound="Mixture")
-ScaleClass = TypeVar("ScaleClass", bound=Scale)
-=======
->>>>>>> 70d3d2a8
 
 
 @dataclass
@@ -68,20 +62,7 @@
         component_dist = self.components[i]
         return component_dist.sample()
 
-<<<<<<< HEAD
-    @staticmethod
-    def initialize_params(num_components):
-        raise NotImplementedError("This should be implemented by a subclass")
-
-    def to_params(self):
-        # This is like destructure, but from_params transforms probs using softmax,
-        # so x != from_params(to_params(x))
-        raise NotImplementedError("This should be implemented by a subclass")
-
-    def denormalize(self, scale):
-=======
-    def normalize(self, scale_min: float, scale_max: float):
->>>>>>> 70d3d2a8
+    def normalize(self, scale: Scale):
         """
         Return the distribution on the true scale
 
@@ -89,191 +70,17 @@
         :return: the condition in the true scale
         """
         normalized_components = [
-            component.normalize(scale_min, scale_max) for component in self.components
+            component.normalize(scale) for component in self.components
         ]
         return self.__class__(normalized_components, self.probs)
 
-<<<<<<< HEAD
-    def normalize(self, scale):
-=======
-    def denormalize(self, scale_min: float, scale_max: float):
->>>>>>> 70d3d2a8
+    def denormalize(self, scale: Scale):
         """
         Return the normalized condition.
 
         :param scale: the true-scale of condition
         :return: the condition normalized to [0,1]
         """
-<<<<<<< HEAD
-        raise NotImplementedError("This should be implemented by a subclass")
-
-    @classmethod
-    def from_samples(cls, data, num_components=3, verbose=False) -> M:
-        data = np.array(data)
-        scale = Scale(scale_min=min(data), scale_max=max(data))
-        normalized_data = np.array([scale.normalize_point(datum) for datum in data])
-
-        # FIXME (#219): This is pretty inefficient
-
-        @jit
-        def loss(params):
-            dist = cls.from_params(params)
-            normed_params = dist.to_params()
-            return -cls.params_logpdf(normed_params, normalized_data)
-
-        @jit
-        def jac(params):
-            dist = cls.from_params(params)
-            normed_params = dist.to_params()
-            return -cls.params_gradlogpdf(normed_params, normalized_data)
-
-        normalized_mixture: M = cls.from_loss(loss, jac, num_components, verbose)
-        return normalized_mixture.denormalize(scale)
-
-    @classmethod
-    def from_params(cls, params):
-        raise NotImplementedError("This should be implemented by a subclass")
-
-    @classmethod
-    def from_conditions(
-        cls,
-        conditions: Sequence[Condition],
-        num_components: Optional[int] = None,
-        verbose=False,
-        scale=None,
-        init_tries=100,
-        opt_tries=10,
-    ) -> M:
-        """
-        Fit a mixture distribution from Conditions
-
-        :param conditions: conditions to fit
-        :param num_components: number of components to include in the mixture.
-        :param verbose:
-        :param scale: the true-scale
-        :param init_tries:
-        :param opt_tries:
-        :return: the fitted mixture
-        """
-        if scale is None:
-            scale = Scale(0, 1)  # assume a linear scale in [0,1]
-        normalized_conditions = [condition.normalize(scale) for condition in conditions]
-
-        cond_data = [condition.destructure() for condition in normalized_conditions]
-        if cond_data:
-            cond_classes, cond_params = zip(*cond_data)
-        else:
-            cond_classes, cond_params = [], []
-
-        loss = lambda params: static_loss(  # noqa: E731
-            cls, params, cond_classes, cond_params
-        )
-        jac = lambda params: static_loss_grad(  # noqa: E731
-            cls, params, cond_classes, cond_params
-        )
-
-        normalized_mixture: M = cls.from_loss(
-            loss=loss,
-            jac=jac,
-            num_components=num_components,
-            verbose=verbose,
-            init_tries=init_tries,
-            opt_tries=opt_tries,
-        )
-        return normalized_mixture.denormalize(scale)
-
-    @classmethod
-    def from_loss(
-        cls,
-        loss,
-        jac,
-        num_components: Optional[int] = None,
-        verbose=False,
-        init_tries=100,
-        opt_tries=10,
-    ) -> M:
-        onp.random.seed(0)
-
-        init = lambda: cls.initialize_params(num_components)  # noqa: E731
-
-        fit_results = minimize(
-            loss,
-            init=init,
-            jac=jac,
-            init_tries=init_tries,
-            opt_tries=opt_tries,
-            verbose=verbose,
-        )
-        if not fit_results.success and verbose:
-            print(fit_results)
-        final_params = fit_results.x
-
-        return cls.from_params(final_params)
-
-    def logpdf(self, data):
-        return self.params_logpdf(self.to_params(), data)
-
-    def logpdf1(self, datum):
-        return self.params_logpdf1(self.to_params(), datum)
-
-    def pdf1(self, datum):
-        # Not calling logpdf1 because we only want to call
-        # to_params once even if we call this with a vector
-        return np.exp(self.params_logpdf1(self.to_params(), datum))
-
-    @staticmethod
-    def params_cdf(params, x):
-        raise NotImplementedError
-
-    @staticmethod
-    def params_ppf(params, p):
-        raise NotImplementedError
-
-
-@dataclass
-class LSMixture(Mixture):
-    components: Sequence[LSDistribution]
-    probs: List[float]
-    component_type: Type[LSDistribution] = field(repr=False)
-
-    @staticmethod
-    def initialize_params(num_components, scale_multiplier=0.2):
-        """
-        Each component has (location, scale, weight).
-        The shape of the components matrix is (num_components, 3).
-        Weights sum to 1 (are given in log space).
-        We use original numpy to initialize parameters since we don't
-        want to track randomness.
-        """
-        locs = onp.random.rand(num_components)
-        scales = onp.random.rand(num_components) * scale_multiplier
-        weights = onp.full(num_components, -num_components)
-        components = onp.stack([locs, scales, weights]).transpose()
-        return components.reshape(-1)
-
-    @classmethod
-    def from_params(cls, params):
-        structured_params = params.reshape((-1, 3))
-        unnormalized_weights = structured_params[:, 2]
-        probs = list(nn.softmax(unnormalized_weights))
-        component_dists = [cls.component_type(p[0], p[1]) for p in structured_params]
-        return cls(component_dists, probs)
-
-    def to_params(self):
-        nested_params = [
-            [c.loc, c.scale, weight] for c, weight in zip(self.components, self.probs)
-        ]
-        return np.array(list(itertools.chain.from_iterable(nested_params)))
-
-    def normalize(self, scale: ScaleClass):
-        normalized_components = [
-            component.normalize(scale) for component in self.components
-        ]
-        return self.__class__(normalized_components, self.probs, self.component_type)
-
-    def denormalize(self, scale: ScaleClass):
-=======
->>>>>>> 70d3d2a8
         denormalized_components = [
             component.denormalize(scale) for component in self.components
         ]
