--- conflicted
+++ resolved
@@ -35,15 +35,12 @@
             self.metadata = metadata
             if scale is not None:
                 self.scale = scale
-<<<<<<< HEAD
                 self.true_s = (
                     self.s * scale.width
                 )  # convenience field only used in repr currently
                 self.true_loc = scale.denormalize_point(
                     loc
                 )  # convenience field only used in repr currently
-=======
->>>>>>> b9b6bdf3
             else:
                 self.scale = Scale(0, 1)
             self.true_s = self.s * self.scale.width
@@ -89,10 +86,6 @@
 
     # Scaled
 
-<<<<<<< HEAD
-    # Note: params are always stored in normalized form
-=======
->>>>>>> b9b6bdf3
     def normalize(self):
         """
         Return the normalized condition.
@@ -104,10 +97,6 @@
             self.loc, self.s, Scale(0, 1), self.metadata, normalized=True
         )
 
-<<<<<<< HEAD
-  
-=======
->>>>>>> b9b6bdf3
     def denormalize(self, scale: Scale):
         """
         Assume that the distribution has been normalized to be over [0,1].
@@ -115,10 +104,7 @@
 
         :param scale: the true scale
         """
-<<<<<<< HEAD
-        
-        return self.__class__(self.loc, self.s, scale, self.metadata, normalized=True)
-=======
+
         return self.__class__(self.loc, self.s, scale, self.metadata, normalized=True)
 
     # Structured
@@ -138,5 +124,4 @@
         class_params = (self.__class__, scale_classes)
         self_numeric = (self.loc, self.s)
         numeric_params = (self_numeric, scale_numeric)
-        return (class_params, numeric_params)
->>>>>>> b9b6bdf3
+        return (class_params, numeric_params)